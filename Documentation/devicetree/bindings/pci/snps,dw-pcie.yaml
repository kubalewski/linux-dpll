# SPDX-License-Identifier: GPL-2.0
%YAML 1.2
---
$id: http://devicetree.org/schemas/pci/snps,dw-pcie.yaml#
$schema: http://devicetree.org/meta-schemas/core.yaml#

title: Synopsys DesignWare PCIe interface

maintainers:
  - Jingoo Han <jingoohan1@gmail.com>
  - Gustavo Pimentel <gustavo.pimentel@synopsys.com>

description: |
  Synopsys DesignWare PCIe host controller

# Please create a separate DT-schema for your DWC PCIe Root Port controller
# and make sure it's assigned with the vendor-specific compatible string.
select:
  properties:
    compatible:
      const: snps,dw-pcie
  required:
    - compatible

allOf:
  - $ref: /schemas/pci/pci-bus.yaml#
  - $ref: /schemas/pci/snps,dw-pcie-common.yaml#

properties:
  reg:
    description:
      At least DBI reg-space and peripheral devices CFG-space outbound window
      are required for the normal controller work. iATU memory IO region is
      also required if the space is unrolled (IP-core version >= 4.80a).
    minItems: 2
    maxItems: 5

  reg-names:
    minItems: 2
    maxItems: 5
    items:
<<<<<<< HEAD
      enum: [ dbi, dbi2, config, atu, atu_dma, app, appl, elbi, mgmt, ctrl,
              parf, cfg, link, ulreg, smu, mpu, apb, phy, ecam ]

  num-lanes:
    description: |
      number of lanes to use (this property should be specified unless
      the link is brought already up in firmware)
    maximum: 16

  reset-gpio:
    description: GPIO pin number of PERST# signal
    maxItems: 1
    deprecated: true

  reset-gpios:
    description: GPIO controlled connection to PERST# signal
    maxItems: 1

  interrupts: true

  interrupt-names: true

  clocks: true

  snps,enable-cdm-check:
    type: boolean
    description: |
      This is a boolean property and if present enables
      automatic checking of CDM (Configuration Dependent Module) registers
      for data corruption. CDM registers include standard PCIe configuration
      space registers, Port Logic registers, DMA and iATU (internal Address
      Translation Unit) registers.

  num-viewport:
    $ref: /schemas/types.yaml#/definitions/uint32
    maximum: 256
    description: |
      number of view ports configured in hardware. If a platform
      does not specify it, the driver autodetects it.
    deprecated: true
=======
      oneOf:
        - description:
            Basic DWC PCIe controller configuration-space accessible over
            the DBI interface. This memory space is either activated with
            CDM/ELBI = 0 and CS2 = 0 or is a contiguous memory region
            with all spaces. Note iATU/eDMA CSRs are indirectly accessible
            via the PL viewports on the DWC PCIe controllers older than
            v4.80a.
          const: dbi
        - description:
            Shadow DWC PCIe config-space registers. This space is selected
            by setting CDM/ELBI = 0 and CS2 = 1. This is an intermix of
            the PCI-SIG PCIe CFG-space with the shadow registers for some
            PCI Header space, PCI Standard and Extended Structures. It's
            mainly relevant for the end-point controller configuration,
            but still there are some shadow registers available for the
            Root Port mode too.
          const: dbi2
        - description:
            External Local Bus registers. It's an application-dependent
            registers normally defined by the platform engineers. The space
            can be selected by setting CDM/ELBI = 1 and CS2 = 0 wires or can
            be accessed over some platform-specific means (for instance
            as a part of a system controller).
          enum: [ elbi, app ]
        - description:
            iATU/eDMA registers common for all device functions. It's an
            unrolled memory space with the internal Address Translation
            Unit and Enhanced DMA, which is selected by setting CDM/ELBI = 1
            and CS2 = 1. For IP-core releases prior v4.80a, these registers
            have been programmed via an indirect addressing scheme using a
            set of viewport CSRs mapped into the PL space. Note iATU is
            normally mapped to the 0x0 address of this region, while eDMA
            is available at 0x80000 base address.
          const: atu
        - description:
            Platform-specific eDMA registers. Some platforms may have eDMA
            CSRs mapped in a non-standard base address. The registers offset
            can be changed or the MS/LS-bits of the address can be attached
            in an additional RTL block before the MEM-IO transactions reach
            the DW PCIe slave interface.
          const: dma
        - description:
            PHY/PCS configuration registers. Some platforms can have the
            PCS and PHY CSRs accessible over a dedicated memory mapped
            region, but mainly these registers are indirectly accessible
            either by means of the embedded PHY viewport schema or by some
            platform-specific method.
          const: phy
        - description:
            Outbound iATU-capable memory-region which will be used to access
            the peripheral PCIe devices configuration space.
          const: config
        - description:
            Vendor-specific CSR names. Consider using the generic names above
            for new bindings.
          oneOf:
            - description: See native 'elbi/app' CSR region for details.
              enum: [ apb, mgmt, link, ulreg, appl ]
            - description: See native 'atu' CSR region for details.
              enum: [ atu_dma ]
            - description: Syscon-related CSR regions.
              enum: [ smu, mpu ]
    allOf:
      - contains:
          const: dbi
      - contains:
          const: config

  interrupts:
    description:
      DWC PCIe Root Port/Complex specific IRQ signals. At least MSI interrupt
      signal is supposed to be specified for the host controller.
    minItems: 1
    maxItems: 26

  interrupt-names:
    minItems: 1
    maxItems: 26
    items:
      oneOf:
        - description:
            Controller request to read or write virtual product data
            from/to the VPD capability registers.
          const: vpd
        - description:
            Link Equalization Request flag is set in the Link Status 2
            register (applicable if the corresponding IRQ is enabled in
            the Link Control 3 register).
          const: l_eq
        - description:
            Indicates that the eDMA Tx/Rx transfer is complete or that an
            error has occurred on the corresponding channel. eDMA can have
            eight Tx (Write) and Rx (Read) eDMA channels thus supporting up
            to 16 IRQ signals all together. Write eDMA channels shall go
            first in the ordered row as per default edma_int[*] bus setup.
          pattern: '^dma([0-9]|1[0-5])?$'
        - description:
            PCIe protocol correctable error or a Data Path protection
            correctable error is detected by the automotive/safety
            feature.
          const: sft_ce
        - description:
            Indicates that the internal safety mechanism has detected an
            uncorrectable error.
          const: sft_ue
        - description:
            Application-specific IRQ raised depending on the vendor-specific
            events basis.
          const: app
        - description:
            DSP AXI MSI Interrupt detected. It gets de-asserted when there is
            no more MSI interrupt pending. The interrupt is relevant to the
            iMSI-RX - Integrated MSI Receiver (AXI bridge).
          const: msi
        - description:
            Legacy A/B/C/D interrupt signal. Basically it's triggered by
            receiving a Assert_INT{A,B,C,D}/Desassert_INT{A,B,C,D} message
            from the downstream device.
          pattern: "^int(a|b|c|d)$"
        - description:
            Error condition detected and a flag is set in the Root Error Status
            register of the AER capability. It's asserted when the RC
            internally generated an error or an error message is received by
            the RC.
          const: aer
        - description:
            PME message is received by the port. That means having the PME
            status bit set in the Root Status register (the event is
            supposed to be unmasked in the Root Control register).
          const: pme
        - description:
            Hot-plug event is detected. That is a bit has been set in the
            Slot Status register and the corresponding event is enabled in
            the Slot Control register.
          const: hp
        - description:
            Link Autonomous Bandwidth Status flag has been set in the Link
            Status register (the event is supposed to be unmasked in the
            Link Control register).
          const: bw_au
        - description:
            Bandwidth Management Status flag has been set in the Link
            Status register (the event is supposed to be unmasked in the
            Link Control register).
          const: bw_mg
        - description:
            Vendor-specific IRQ names. Consider using the generic names above
            for new bindings.
          oneOf:
            - description: See native "app" IRQ for details
              enum: [ intr ]
    allOf:
      - contains:
          const: msi
>>>>>>> f826afe5

additionalProperties: true

required:
  - compatible
  - reg
  - reg-names

examples:
  - |
    pcie@dfc00000 {
      compatible = "snps,dw-pcie";
      device_type = "pci";
      reg = <0xdfc00000 0x0001000>, /* IP registers */
            <0xd0000000 0x0002000>; /* Configuration space */
      reg-names = "dbi", "config";
      #address-cells = <3>;
      #size-cells = <2>;
      ranges = <0x81000000 0 0x00000000 0xde000000 0 0x00010000>,
               <0x82000000 0 0xd0400000 0xd0400000 0 0x0d000000>;
      bus-range = <0x0 0xff>;

      interrupts = <25>, <24>;
      interrupt-names = "msi", "hp";
      #interrupt-cells = <1>;

      reset-gpios = <&port0 0 1>;

      phys = <&pcie_phy>;
      phy-names = "pcie";

      num-lanes = <1>;
      max-link-speed = <3>;
    };<|MERGE_RESOLUTION|>--- conflicted
+++ resolved
@@ -39,48 +39,6 @@
     minItems: 2
     maxItems: 5
     items:
-<<<<<<< HEAD
-      enum: [ dbi, dbi2, config, atu, atu_dma, app, appl, elbi, mgmt, ctrl,
-              parf, cfg, link, ulreg, smu, mpu, apb, phy, ecam ]
-
-  num-lanes:
-    description: |
-      number of lanes to use (this property should be specified unless
-      the link is brought already up in firmware)
-    maximum: 16
-
-  reset-gpio:
-    description: GPIO pin number of PERST# signal
-    maxItems: 1
-    deprecated: true
-
-  reset-gpios:
-    description: GPIO controlled connection to PERST# signal
-    maxItems: 1
-
-  interrupts: true
-
-  interrupt-names: true
-
-  clocks: true
-
-  snps,enable-cdm-check:
-    type: boolean
-    description: |
-      This is a boolean property and if present enables
-      automatic checking of CDM (Configuration Dependent Module) registers
-      for data corruption. CDM registers include standard PCIe configuration
-      space registers, Port Logic registers, DMA and iATU (internal Address
-      Translation Unit) registers.
-
-  num-viewport:
-    $ref: /schemas/types.yaml#/definitions/uint32
-    maximum: 256
-    description: |
-      number of view ports configured in hardware. If a platform
-      does not specify it, the driver autodetects it.
-    deprecated: true
-=======
       oneOf:
         - description:
             Basic DWC PCIe controller configuration-space accessible over
@@ -144,6 +102,8 @@
               enum: [ atu_dma ]
             - description: Syscon-related CSR regions.
               enum: [ smu, mpu ]
+            - description: Tegra234 aperture
+              enum: [ ecam ]
     allOf:
       - contains:
           const: dbi
@@ -236,7 +196,6 @@
     allOf:
       - contains:
           const: msi
->>>>>>> f826afe5
 
 additionalProperties: true
 
