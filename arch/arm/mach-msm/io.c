--- conflicted
+++ resolved
@@ -42,10 +42,6 @@
 static struct map_desc msm_io_desc[] __initdata = {
 	MSM_DEVICE(VIC),
 	MSM_CHIP_DEVICE(CSR, MSM7X00),
-<<<<<<< HEAD
-	MSM_DEVICE(GPT),
-=======
->>>>>>> 07a3cc48
 	MSM_DEVICE(DMOV),
 	MSM_DEVICE(GPIO1),
 	MSM_DEVICE(GPIO2),
