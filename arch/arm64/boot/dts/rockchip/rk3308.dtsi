// SPDX-License-Identifier: (GPL-2.0+ OR MIT)
/*
 * Copyright (c) 2019 Fuzhou Rockchip Electronics Co., Ltd
 *
 */

#include <dt-bindings/clock/rk3308-cru.h>
#include <dt-bindings/gpio/gpio.h>
#include <dt-bindings/interrupt-controller/arm-gic.h>
#include <dt-bindings/interrupt-controller/irq.h>
#include <dt-bindings/pinctrl/rockchip.h>
#include <dt-bindings/soc/rockchip,boot-mode.h>
#include <dt-bindings/thermal/thermal.h>

/ {
	compatible = "rockchip,rk3308";

	interrupt-parent = <&gic>;
	#address-cells = <2>;
	#size-cells = <2>;

	aliases {
		i2c0 = &i2c0;
		i2c1 = &i2c1;
		i2c2 = &i2c2;
		i2c3 = &i2c3;
		serial0 = &uart0;
		serial1 = &uart1;
		serial2 = &uart2;
		serial3 = &uart3;
		serial4 = &uart4;
		spi0 = &spi0;
		spi1 = &spi1;
		spi2 = &spi2;
	};

	cpus {
		#address-cells = <2>;
		#size-cells = <0>;

		cpu0: cpu@0 {
			device_type = "cpu";
			compatible = "arm,cortex-a35";
			reg = <0x0 0x0>;
			enable-method = "psci";
			clocks = <&cru ARMCLK>;
			#cooling-cells = <2>;
			dynamic-power-coefficient = <90>;
			operating-points-v2 = <&cpu0_opp_table>;
			cpu-idle-states = <&CPU_SLEEP>;
			next-level-cache = <&l2>;
		};

		cpu1: cpu@1 {
			device_type = "cpu";
			compatible = "arm,cortex-a35";
			reg = <0x0 0x1>;
			enable-method = "psci";
			operating-points-v2 = <&cpu0_opp_table>;
			cpu-idle-states = <&CPU_SLEEP>;
			next-level-cache = <&l2>;
		};

		cpu2: cpu@2 {
			device_type = "cpu";
			compatible = "arm,cortex-a35";
			reg = <0x0 0x2>;
			enable-method = "psci";
			operating-points-v2 = <&cpu0_opp_table>;
			cpu-idle-states = <&CPU_SLEEP>;
			next-level-cache = <&l2>;
		};

		cpu3: cpu@3 {
			device_type = "cpu";
			compatible = "arm,cortex-a35";
			reg = <0x0 0x3>;
			enable-method = "psci";
			operating-points-v2 = <&cpu0_opp_table>;
			cpu-idle-states = <&CPU_SLEEP>;
			next-level-cache = <&l2>;
		};

		idle-states {
			entry-method = "psci";

			CPU_SLEEP: cpu-sleep {
				compatible = "arm,idle-state";
				local-timer-stop;
				arm,psci-suspend-param = <0x0010000>;
				entry-latency-us = <120>;
				exit-latency-us = <250>;
				min-residency-us = <900>;
			};
		};

		l2: l2-cache {
			compatible = "cache";
		};
	};

	cpu0_opp_table: opp-table-0 {
		compatible = "operating-points-v2";
		opp-shared;

		opp-408000000 {
			opp-hz = /bits/ 64 <408000000>;
			opp-microvolt = <950000 950000 1340000>;
			clock-latency-ns = <40000>;
			opp-suspend;
		};
		opp-600000000 {
			opp-hz = /bits/ 64 <600000000>;
			opp-microvolt = <950000 950000 1340000>;
			clock-latency-ns = <40000>;
		};
		opp-816000000 {
			opp-hz = /bits/ 64 <816000000>;
			opp-microvolt = <1025000 1025000 1340000>;
			clock-latency-ns = <40000>;
		};
		opp-1008000000 {
			opp-hz = /bits/ 64 <1008000000>;
			opp-microvolt = <1125000 1125000 1340000>;
			clock-latency-ns = <40000>;
		};
	};

	arm-pmu {
		compatible = "arm,cortex-a35-pmu";
		interrupts = <GIC_SPI 83 IRQ_TYPE_LEVEL_HIGH>,
			     <GIC_SPI 84 IRQ_TYPE_LEVEL_HIGH>,
			     <GIC_SPI 85 IRQ_TYPE_LEVEL_HIGH>,
			     <GIC_SPI 86 IRQ_TYPE_LEVEL_HIGH>;
		interrupt-affinity = <&cpu0>, <&cpu1>, <&cpu2>, <&cpu3>;
	};

	mac_clkin: external-mac-clock {
		compatible = "fixed-clock";
		clock-frequency = <50000000>;
		clock-output-names = "mac_clkin";
		#clock-cells = <0>;
	};

	psci {
		compatible = "arm,psci-1.0";
		method = "smc";
	};

	timer {
		compatible = "arm,armv8-timer";
		interrupts = <GIC_PPI 13 (GIC_CPU_MASK_SIMPLE(4) | IRQ_TYPE_LEVEL_HIGH)>,
			     <GIC_PPI 14 (GIC_CPU_MASK_SIMPLE(4) | IRQ_TYPE_LEVEL_HIGH)>,
			     <GIC_PPI 11 (GIC_CPU_MASK_SIMPLE(4) | IRQ_TYPE_LEVEL_HIGH)>,
			     <GIC_PPI 10 (GIC_CPU_MASK_SIMPLE(4) | IRQ_TYPE_LEVEL_HIGH)>;
	};

	xin24m: xin24m {
		compatible = "fixed-clock";
		#clock-cells = <0>;
		clock-frequency = <24000000>;
		clock-output-names = "xin24m";
	};

	grf: grf@ff000000 {
		compatible = "rockchip,rk3308-grf", "syscon", "simple-mfd";
		reg = <0x0 0xff000000 0x0 0x08000>;

		reboot-mode {
			compatible = "syscon-reboot-mode";
			offset = <0x500>;
			mode-bootloader = <BOOT_BL_DOWNLOAD>;
			mode-loader = <BOOT_BL_DOWNLOAD>;
			mode-normal = <BOOT_NORMAL>;
			mode-recovery = <BOOT_RECOVERY>;
			mode-fastboot = <BOOT_FASTBOOT>;
		};
	};

	usb2phy_grf: syscon@ff008000 {
		compatible = "rockchip,rk3308-usb2phy-grf", "syscon", "simple-mfd";
		reg = <0x0 0xff008000 0x0 0x4000>;
		#address-cells = <1>;
		#size-cells = <1>;

		u2phy: usb2phy@100 {
			compatible = "rockchip,rk3308-usb2phy";
			reg = <0x100 0x10>;
			assigned-clocks = <&cru USB480M>;
			assigned-clock-parents = <&u2phy>;
			clocks = <&cru SCLK_USBPHY_REF>;
			clock-names = "phyclk";
			clock-output-names = "usb480m_phy";
			#clock-cells = <0>;
			status = "disabled";

			u2phy_otg: otg-port {
				interrupts = <GIC_SPI 67 IRQ_TYPE_LEVEL_HIGH>,
					     <GIC_SPI 68 IRQ_TYPE_LEVEL_HIGH>,
					     <GIC_SPI 69 IRQ_TYPE_LEVEL_HIGH>;
				interrupt-names = "otg-bvalid", "otg-id",
						  "linestate";
				#phy-cells = <0>;
				status = "disabled";
			};

			u2phy_host: host-port {
				interrupts = <GIC_SPI 74 IRQ_TYPE_LEVEL_HIGH>;
				interrupt-names = "linestate";
				#phy-cells = <0>;
				status = "disabled";
			};
		};
	};

	detect_grf: syscon@ff00b000 {
		compatible = "rockchip,rk3308-detect-grf", "syscon", "simple-mfd";
		reg = <0x0 0xff00b000 0x0 0x1000>;
		#address-cells = <1>;
		#size-cells = <1>;
	};

	core_grf: syscon@ff00c000 {
		compatible = "rockchip,rk3308-core-grf", "syscon", "simple-mfd";
		reg = <0x0 0xff00c000 0x0 0x1000>;
		#address-cells = <1>;
		#size-cells = <1>;
	};

	i2c0: i2c@ff040000 {
		compatible = "rockchip,rk3308-i2c", "rockchip,rk3399-i2c";
		reg = <0x0 0xff040000 0x0 0x1000>;
		clocks = <&cru SCLK_I2C0>, <&cru PCLK_I2C0>;
		clock-names = "i2c", "pclk";
		interrupts = <GIC_SPI 11 IRQ_TYPE_LEVEL_HIGH>;
		pinctrl-names = "default";
		pinctrl-0 = <&i2c0_xfer>;
		#address-cells = <1>;
		#size-cells = <0>;
		status = "disabled";
	};

	i2c1: i2c@ff050000 {
		compatible = "rockchip,rk3308-i2c", "rockchip,rk3399-i2c";
		reg = <0x0 0xff050000 0x0 0x1000>;
		clocks = <&cru SCLK_I2C1>, <&cru PCLK_I2C1>;
		clock-names = "i2c", "pclk";
		interrupts = <GIC_SPI 12 IRQ_TYPE_LEVEL_HIGH>;
		pinctrl-names = "default";
		pinctrl-0 = <&i2c1_xfer>;
		#address-cells = <1>;
		#size-cells = <0>;
		status = "disabled";
	};

	i2c2: i2c@ff060000 {
		compatible = "rockchip,rk3308-i2c", "rockchip,rk3399-i2c";
		reg = <0x0 0xff060000 0x0 0x1000>;
		clocks = <&cru SCLK_I2C2>, <&cru PCLK_I2C2>;
		clock-names = "i2c", "pclk";
		interrupts = <GIC_SPI 13 IRQ_TYPE_LEVEL_HIGH>;
		pinctrl-names = "default";
		pinctrl-0 = <&i2c2_xfer>;
		#address-cells = <1>;
		#size-cells = <0>;
		status = "disabled";
	};

	i2c3: i2c@ff070000 {
		compatible = "rockchip,rk3308-i2c", "rockchip,rk3399-i2c";
		reg = <0x0 0xff070000 0x0 0x1000>;
		clocks = <&cru SCLK_I2C3>, <&cru PCLK_I2C3>;
		clock-names = "i2c", "pclk";
		interrupts = <GIC_SPI 14 IRQ_TYPE_LEVEL_HIGH>;
		pinctrl-names = "default";
		pinctrl-0 = <&i2c3m0_xfer>;
		#address-cells = <1>;
		#size-cells = <0>;
		status = "disabled";
	};

	wdt: watchdog@ff080000 {
		compatible = "rockchip,rk3308-wdt", "snps,dw-wdt";
		reg = <0x0 0xff080000 0x0 0x100>;
		clocks = <&cru PCLK_WDT>;
		interrupts = <GIC_SPI 10 IRQ_TYPE_LEVEL_HIGH>;
		status = "disabled";
	};

	uart0: serial@ff0a0000 {
		compatible = "rockchip,rk3308-uart", "snps,dw-apb-uart";
		reg = <0x0 0xff0a0000 0x0 0x100>;
		interrupts = <GIC_SPI 18 IRQ_TYPE_LEVEL_HIGH>;
		clocks = <&cru SCLK_UART0>, <&cru PCLK_UART0>;
		clock-names = "baudclk", "apb_pclk";
		reg-shift = <2>;
		reg-io-width = <4>;
		pinctrl-names = "default";
		pinctrl-0 = <&uart0_xfer &uart0_cts &uart0_rts>;
		status = "disabled";
	};

	uart1: serial@ff0b0000 {
		compatible = "rockchip,rk3308-uart", "snps,dw-apb-uart";
		reg = <0x0 0xff0b0000 0x0 0x100>;
		interrupts = <GIC_SPI 19 IRQ_TYPE_LEVEL_HIGH>;
		clocks = <&cru SCLK_UART1>, <&cru PCLK_UART1>;
		clock-names = "baudclk", "apb_pclk";
		reg-shift = <2>;
		reg-io-width = <4>;
		pinctrl-names = "default";
		pinctrl-0 = <&uart1_xfer &uart1_cts &uart1_rts>;
		status = "disabled";
	};

	uart2: serial@ff0c0000 {
		compatible = "rockchip,rk3308-uart", "snps,dw-apb-uart";
		reg = <0x0 0xff0c0000 0x0 0x100>;
		interrupts = <GIC_SPI 20 IRQ_TYPE_LEVEL_HIGH>;
		clocks = <&cru SCLK_UART2>, <&cru PCLK_UART2>;
		clock-names = "baudclk", "apb_pclk";
		reg-shift = <2>;
		reg-io-width = <4>;
		pinctrl-names = "default";
		pinctrl-0 = <&uart2m0_xfer>;
		status = "disabled";
	};

	uart3: serial@ff0d0000 {
		compatible = "rockchip,rk3308-uart", "snps,dw-apb-uart";
		reg = <0x0 0xff0d0000 0x0 0x100>;
		interrupts = <GIC_SPI 21 IRQ_TYPE_LEVEL_HIGH>;
		clocks = <&cru SCLK_UART3>, <&cru PCLK_UART3>;
		clock-names = "baudclk", "apb_pclk";
		reg-shift = <2>;
		reg-io-width = <4>;
		pinctrl-names = "default";
		pinctrl-0 = <&uart3_xfer>;
		status = "disabled";
	};

	uart4: serial@ff0e0000 {
		compatible = "rockchip,rk3308-uart", "snps,dw-apb-uart";
		reg = <0x0 0xff0e0000 0x0 0x100>;
		interrupts = <GIC_SPI 22 IRQ_TYPE_LEVEL_HIGH>;
		clocks = <&cru SCLK_UART4>, <&cru PCLK_UART4>;
		clock-names = "baudclk", "apb_pclk";
		reg-shift = <2>;
		reg-io-width = <4>;
		pinctrl-names = "default";
		pinctrl-0 = <&uart4_xfer &uart4_cts &uart4_rts>;
		status = "disabled";
	};

	spi0: spi@ff120000 {
		compatible = "rockchip,rk3308-spi", "rockchip,rk3066-spi";
		reg = <0x0 0xff120000 0x0 0x1000>;
		interrupts = <GIC_SPI 15 IRQ_TYPE_LEVEL_HIGH>;
		#address-cells = <1>;
		#size-cells = <0>;
		clocks = <&cru SCLK_SPI0>, <&cru PCLK_SPI0>;
		clock-names = "spiclk", "apb_pclk";
		dmas = <&dmac0 0>, <&dmac0 1>;
		dma-names = "tx", "rx";
		pinctrl-names = "default";
		pinctrl-0 = <&spi0_clk &spi0_csn0 &spi0_miso &spi0_mosi>;
		status = "disabled";
	};

	spi1: spi@ff130000 {
		compatible = "rockchip,rk3308-spi", "rockchip,rk3066-spi";
		reg = <0x0 0xff130000 0x0 0x1000>;
		interrupts = <GIC_SPI 16 IRQ_TYPE_LEVEL_HIGH>;
		#address-cells = <1>;
		#size-cells = <0>;
		clocks = <&cru SCLK_SPI1>, <&cru PCLK_SPI1>;
		clock-names = "spiclk", "apb_pclk";
		dmas = <&dmac0 2>, <&dmac0 3>;
		dma-names = "tx", "rx";
		pinctrl-names = "default";
		pinctrl-0 = <&spi1_clk &spi1_csn0 &spi1_miso &spi1_mosi>;
		status = "disabled";
	};

	spi2: spi@ff140000 {
		compatible = "rockchip,rk3308-spi", "rockchip,rk3066-spi";
		reg = <0x0 0xff140000 0x0 0x1000>;
		interrupts = <GIC_SPI 17 IRQ_TYPE_LEVEL_HIGH>;
		#address-cells = <1>;
		#size-cells = <0>;
		clocks = <&cru SCLK_SPI2>, <&cru PCLK_SPI2>;
		clock-names = "spiclk", "apb_pclk";
		dmas = <&dmac1 16>, <&dmac1 17>;
		dma-names = "tx", "rx";
		pinctrl-names = "default";
		pinctrl-0 = <&spi2_clk &spi2_csn0 &spi2_miso &spi2_mosi>;
		status = "disabled";
	};

	pwm8: pwm@ff160000 {
		compatible = "rockchip,rk3308-pwm", "rockchip,rk3328-pwm";
		reg = <0x0 0xff160000 0x0 0x10>;
		clocks = <&cru SCLK_PWM2>, <&cru PCLK_PWM2>;
		clock-names = "pwm", "pclk";
		pinctrl-names = "default";
		pinctrl-0 = <&pwm8_pin>;
		#pwm-cells = <3>;
		status = "disabled";
	};

	pwm9: pwm@ff160010 {
		compatible = "rockchip,rk3308-pwm", "rockchip,rk3328-pwm";
		reg = <0x0 0xff160010 0x0 0x10>;
		clocks = <&cru SCLK_PWM2>, <&cru PCLK_PWM2>;
		clock-names = "pwm", "pclk";
		pinctrl-names = "default";
		pinctrl-0 = <&pwm9_pin>;
		#pwm-cells = <3>;
		status = "disabled";
	};

	pwm10: pwm@ff160020 {
		compatible = "rockchip,rk3308-pwm", "rockchip,rk3328-pwm";
		reg = <0x0 0xff160020 0x0 0x10>;
		clocks = <&cru SCLK_PWM2>, <&cru PCLK_PWM2>;
		clock-names = "pwm", "pclk";
		pinctrl-names = "default";
		pinctrl-0 = <&pwm10_pin>;
		#pwm-cells = <3>;
		status = "disabled";
	};

	pwm11: pwm@ff160030 {
		compatible = "rockchip,rk3308-pwm", "rockchip,rk3328-pwm";
		reg = <0x0 0xff160030 0x0 0x10>;
		clocks = <&cru SCLK_PWM2>, <&cru PCLK_PWM2>;
		clock-names = "pwm", "pclk";
		pinctrl-names = "default";
		pinctrl-0 = <&pwm11_pin>;
		#pwm-cells = <3>;
		status = "disabled";
	};

	pwm4: pwm@ff170000 {
		compatible = "rockchip,rk3308-pwm", "rockchip,rk3328-pwm";
		reg = <0x0 0xff170000 0x0 0x10>;
		clocks = <&cru SCLK_PWM1>, <&cru PCLK_PWM1>;
		clock-names = "pwm", "pclk";
		pinctrl-names = "default";
		pinctrl-0 = <&pwm4_pin>;
		#pwm-cells = <3>;
		status = "disabled";
	};

	pwm5: pwm@ff170010 {
		compatible = "rockchip,rk3308-pwm", "rockchip,rk3328-pwm";
		reg = <0x0 0xff170010 0x0 0x10>;
		clocks = <&cru SCLK_PWM1>, <&cru PCLK_PWM1>;
		clock-names = "pwm", "pclk";
		pinctrl-names = "default";
		pinctrl-0 = <&pwm5_pin>;
		#pwm-cells = <3>;
		status = "disabled";
	};

	pwm6: pwm@ff170020 {
		compatible = "rockchip,rk3308-pwm", "rockchip,rk3328-pwm";
		reg = <0x0 0xff170020 0x0 0x10>;
		clocks = <&cru SCLK_PWM1>, <&cru PCLK_PWM1>;
		clock-names = "pwm", "pclk";
		pinctrl-names = "default";
		pinctrl-0 = <&pwm6_pin>;
		#pwm-cells = <3>;
		status = "disabled";
	};

	pwm7: pwm@ff170030 {
		compatible = "rockchip,rk3308-pwm", "rockchip,rk3328-pwm";
		reg = <0x0 0xff170030 0x0 0x10>;
		clocks = <&cru SCLK_PWM1>, <&cru PCLK_PWM1>;
		clock-names = "pwm", "pclk";
		pinctrl-names = "default";
		pinctrl-0 = <&pwm7_pin>;
		#pwm-cells = <3>;
		status = "disabled";
	};

	pwm0: pwm@ff180000 {
		compatible = "rockchip,rk3308-pwm", "rockchip,rk3328-pwm";
		reg = <0x0 0xff180000 0x0 0x10>;
		clocks = <&cru SCLK_PWM0>, <&cru PCLK_PWM0>;
		clock-names = "pwm", "pclk";
		pinctrl-names = "default";
		pinctrl-0 = <&pwm0_pin>;
		#pwm-cells = <3>;
		status = "disabled";
	};

	pwm1: pwm@ff180010 {
		compatible = "rockchip,rk3308-pwm", "rockchip,rk3328-pwm";
		reg = <0x0 0xff180010 0x0 0x10>;
		clocks = <&cru SCLK_PWM0>, <&cru PCLK_PWM0>;
		clock-names = "pwm", "pclk";
		pinctrl-names = "default";
		pinctrl-0 = <&pwm1_pin>;
		#pwm-cells = <3>;
		status = "disabled";
	};

	pwm2: pwm@ff180020 {
		compatible = "rockchip,rk3308-pwm", "rockchip,rk3328-pwm";
		reg = <0x0 0xff180020 0x0 0x10>;
		clocks = <&cru SCLK_PWM0>, <&cru PCLK_PWM0>;
		clock-names = "pwm", "pclk";
		pinctrl-names = "default";
		pinctrl-0 = <&pwm2_pin>;
		#pwm-cells = <3>;
		status = "disabled";
	};

	pwm3: pwm@ff180030 {
		compatible = "rockchip,rk3308-pwm", "rockchip,rk3328-pwm";
		reg = <0x0 0xff180030 0x0 0x10>;
		clocks = <&cru SCLK_PWM0>, <&cru PCLK_PWM0>;
		clock-names = "pwm", "pclk";
		pinctrl-names = "default";
		pinctrl-0 = <&pwm3_pin>;
		#pwm-cells = <3>;
		status = "disabled";
	};

	rktimer: rktimer@ff1a0000 {
		compatible = "rockchip,rk3288-timer";
		reg = <0x0 0xff1a0000 0x0 0x20>;
		interrupts = <GIC_SPI 25 IRQ_TYPE_LEVEL_HIGH>;
		clocks = <&cru PCLK_TIMER>, <&cru SCLK_TIMER0>;
		clock-names = "pclk", "timer";
	};

	saradc: saradc@ff1e0000 {
		compatible = "rockchip,rk3308-saradc", "rockchip,rk3399-saradc";
		reg = <0x0 0xff1e0000 0x0 0x100>;
		interrupts = <GIC_SPI 37 IRQ_TYPE_LEVEL_HIGH>;
		clocks = <&cru SCLK_SARADC>, <&cru PCLK_SARADC>;
		clock-names = "saradc", "apb_pclk";
		#io-channel-cells = <1>;
		resets = <&cru SRST_SARADC_P>;
		reset-names = "saradc-apb";
		status = "disabled";
	};

	dmac0: dma-controller@ff2c0000 {
		compatible = "arm,pl330", "arm,primecell";
		reg = <0x0 0xff2c0000 0x0 0x4000>;
		interrupts = <GIC_SPI 0 IRQ_TYPE_LEVEL_HIGH>,
			     <GIC_SPI 1 IRQ_TYPE_LEVEL_HIGH>;
		arm,pl330-periph-burst;
		clocks = <&cru ACLK_DMAC0>;
		clock-names = "apb_pclk";
		#dma-cells = <1>;
	};

	dmac1: dma-controller@ff2d0000 {
		compatible = "arm,pl330", "arm,primecell";
		reg = <0x0 0xff2d0000 0x0 0x4000>;
		interrupts = <GIC_SPI 2 IRQ_TYPE_LEVEL_HIGH>,
			     <GIC_SPI 3 IRQ_TYPE_LEVEL_HIGH>;
		arm,pl330-periph-burst;
		clocks = <&cru ACLK_DMAC1>;
		clock-names = "apb_pclk";
		#dma-cells = <1>;
	};

	i2s_2ch_0: i2s@ff350000 {
		compatible = "rockchip,rk3308-i2s", "rockchip,rk3066-i2s";
		reg = <0x0 0xff350000 0x0 0x1000>;
		interrupts = <GIC_SPI 52 IRQ_TYPE_LEVEL_HIGH>;
		clocks = <&cru SCLK_I2S0_2CH>, <&cru HCLK_I2S0_2CH>;
		clock-names = "i2s_clk", "i2s_hclk";
		dmas = <&dmac1 8>, <&dmac1 9>;
		dma-names = "tx", "rx";
		resets = <&cru SRST_I2S0_2CH_M>, <&cru SRST_I2S0_2CH_H>;
		reset-names = "reset-m", "reset-h";
		pinctrl-names = "default";
		pinctrl-0 = <&i2s_2ch_0_sclk
			     &i2s_2ch_0_lrck
			     &i2s_2ch_0_sdi
			     &i2s_2ch_0_sdo>;
		status = "disabled";
	};

	i2s_2ch_1: i2s@ff360000 {
		compatible = "rockchip,rk3308-i2s", "rockchip,rk3066-i2s";
		reg = <0x0 0xff360000 0x0 0x1000>;
		interrupts = <GIC_SPI 53 IRQ_TYPE_LEVEL_HIGH>;
		clocks = <&cru SCLK_I2S1_2CH>, <&cru HCLK_I2S1_2CH>;
		clock-names = "i2s_clk", "i2s_hclk";
		dmas = <&dmac1 11>;
		dma-names = "rx";
		resets = <&cru SRST_I2S1_2CH_M>, <&cru SRST_I2S1_2CH_H>;
		reset-names = "reset-m", "reset-h";
		status = "disabled";
	};

	spdif_tx: spdif-tx@ff3a0000 {
		compatible = "rockchip,rk3308-spdif", "rockchip,rk3066-spdif";
		reg = <0x0 0xff3a0000 0x0 0x1000>;
		interrupts = <GIC_SPI 55 IRQ_TYPE_LEVEL_HIGH>;
		clocks = <&cru SCLK_SPDIF_TX>, <&cru HCLK_SPDIFTX>;
		clock-names = "mclk", "hclk";
		dmas = <&dmac1 13>;
		dma-names = "tx";
		pinctrl-names = "default";
		pinctrl-0 = <&spdif_out>;
		status = "disabled";
	};

	usb20_otg: usb@ff400000 {
		compatible = "rockchip,rk3308-usb", "rockchip,rk3066-usb",
			     "snps,dwc2";
		reg = <0x0 0xff400000 0x0 0x40000>;
		interrupts = <GIC_SPI 66 IRQ_TYPE_LEVEL_HIGH>;
		clocks = <&cru HCLK_OTG>;
		clock-names = "otg";
		dr_mode = "otg";
		g-np-tx-fifo-size = <16>;
		g-rx-fifo-size = <280>;
		g-tx-fifo-size = <256 128 128 64 32 16>;
		phys = <&u2phy_otg>;
		phy-names = "usb2-phy";
		status = "disabled";
	};

	usb_host_ehci: usb@ff440000 {
		compatible = "generic-ehci";
		reg = <0x0 0xff440000 0x0 0x10000>;
		interrupts = <GIC_SPI 71 IRQ_TYPE_LEVEL_HIGH>;
		clocks = <&cru HCLK_HOST>, <&cru HCLK_HOST_ARB>, <&u2phy>;
		phys = <&u2phy_host>;
		phy-names = "usb";
		status = "disabled";
	};

	usb_host_ohci: usb@ff450000 {
		compatible = "generic-ohci";
		reg = <0x0 0xff450000 0x0 0x10000>;
		interrupts = <GIC_SPI 72 IRQ_TYPE_LEVEL_HIGH>;
		clocks = <&cru HCLK_HOST>, <&cru HCLK_HOST_ARB>, <&u2phy>;
		phys = <&u2phy_host>;
		phy-names = "usb";
		status = "disabled";
	};

	sdmmc: mmc@ff480000 {
		compatible = "rockchip,rk3308-dw-mshc", "rockchip,rk3288-dw-mshc";
		reg = <0x0 0xff480000 0x0 0x4000>;
		interrupts = <GIC_SPI 76 IRQ_TYPE_LEVEL_HIGH>;
		bus-width = <4>;
		clocks = <&cru HCLK_SDMMC>, <&cru SCLK_SDMMC>,
			 <&cru SCLK_SDMMC_DRV>, <&cru SCLK_SDMMC_SAMPLE>;
		clock-names = "biu", "ciu", "ciu-drive", "ciu-sample";
		fifo-depth = <0x100>;
		max-frequency = <150000000>;
		pinctrl-names = "default";
		pinctrl-0 = <&sdmmc_clk &sdmmc_cmd &sdmmc_det &sdmmc_bus4>;
		status = "disabled";
	};

	emmc: mmc@ff490000 {
		compatible = "rockchip,rk3308-dw-mshc", "rockchip,rk3288-dw-mshc";
		reg = <0x0 0xff490000 0x0 0x4000>;
		interrupts = <GIC_SPI 77 IRQ_TYPE_LEVEL_HIGH>;
		bus-width = <8>;
		clocks = <&cru HCLK_EMMC>, <&cru SCLK_EMMC>,
			 <&cru SCLK_EMMC_DRV>, <&cru SCLK_EMMC_SAMPLE>;
		clock-names = "biu", "ciu", "ciu-drive", "ciu-sample";
		fifo-depth = <0x100>;
		max-frequency = <150000000>;
		status = "disabled";
	};

	sdio: mmc@ff4a0000 {
		compatible = "rockchip,rk3308-dw-mshc", "rockchip,rk3288-dw-mshc";
		reg = <0x0 0xff4a0000 0x0 0x4000>;
		interrupts = <GIC_SPI 78 IRQ_TYPE_LEVEL_HIGH>;
		bus-width = <4>;
		clocks = <&cru HCLK_SDIO>, <&cru SCLK_SDIO>,
			 <&cru SCLK_SDIO_DRV>, <&cru SCLK_SDIO_SAMPLE>;
		clock-names = "biu", "ciu", "ciu-drive", "ciu-sample";
		fifo-depth = <0x100>;
		max-frequency = <150000000>;
		pinctrl-names = "default";
		pinctrl-0 = <&sdio_bus4 &sdio_cmd &sdio_clk>;
		status = "disabled";
	};

	nfc: nand-controller@ff4b0000 {
		compatible = "rockchip,rk3308-nfc",
			     "rockchip,rv1108-nfc";
		reg = <0x0 0xff4b0000 0x0 0x4000>;
		interrupts = <GIC_SPI 81 IRQ_TYPE_LEVEL_HIGH>;
		clocks = <&cru HCLK_NANDC>, <&cru SCLK_NANDC>;
		clock-names = "ahb", "nfc";
		assigned-clocks = <&cru SCLK_NANDC>;
		assigned-clock-rates = <150000000>;
		pinctrl-0 = <&flash_ale &flash_bus8 &flash_cle &flash_csn0
			     &flash_rdn &flash_rdy &flash_wrn>;
		pinctrl-names = "default";
		status = "disabled";
	};

	gmac: ethernet@ff4e0000 {
		compatible = "rockchip,rk3308-gmac";
		reg = <0x0 0xff4e0000 0x0 0x10000>;
		interrupts = <GIC_SPI 64 IRQ_TYPE_LEVEL_HIGH>;
		interrupt-names = "macirq";
		clocks = <&cru SCLK_MAC>, <&cru SCLK_MAC_RX_TX>,
			 <&cru SCLK_MAC_RX_TX>, <&cru SCLK_MAC_REF>,
			 <&cru SCLK_MAC>, <&cru ACLK_MAC>,
			 <&cru PCLK_MAC>, <&cru SCLK_MAC_RMII>;
		clock-names = "stmmaceth", "mac_clk_rx",
			      "mac_clk_tx", "clk_mac_ref",
			      "clk_mac_refout", "aclk_mac",
			      "pclk_mac", "clk_mac_speed";
		phy-mode = "rmii";
		pinctrl-names = "default";
		pinctrl-0 = <&rmii_pins &mac_refclk_12ma>;
		resets = <&cru SRST_MAC_A>;
		reset-names = "stmmaceth";
		rockchip,grf = <&grf>;
		status = "disabled";
	};

<<<<<<< HEAD
=======
	sfc: spi@ff4c0000 {
		compatible = "rockchip,sfc";
		reg = <0x0 0xff4c0000 0x0 0x4000>;
		interrupts = <GIC_SPI 82 IRQ_TYPE_LEVEL_HIGH>;
		clocks = <&cru SCLK_SFC>, <&cru HCLK_SFC>;
		clock-names = "clk_sfc", "hclk_sfc";
		pinctrl-0 = <&sfc_clk &sfc_cs0 &sfc_bus4>;
		pinctrl-names = "default";
		status = "disabled";
	};

>>>>>>> df0cc57e
	cru: clock-controller@ff500000 {
		compatible = "rockchip,rk3308-cru";
		reg = <0x0 0xff500000 0x0 0x1000>;
		#clock-cells = <1>;
		#reset-cells = <1>;
		rockchip,grf = <&grf>;

		assigned-clocks = <&cru SCLK_RTC32K>;
		assigned-clock-rates = <32768>;
	};

	gic: interrupt-controller@ff580000 {
		compatible = "arm,gic-400";
		reg = <0x0 0xff581000 0x0 0x1000>,
		      <0x0 0xff582000 0x0 0x2000>,
		      <0x0 0xff584000 0x0 0x2000>,
		      <0x0 0xff586000 0x0 0x2000>;
		interrupts = <GIC_PPI 9 IRQ_TYPE_LEVEL_HIGH>;
		#interrupt-cells = <3>;
		interrupt-controller;
		#address-cells = <0>;
	};

	sram: sram@fff80000 {
		compatible = "mmio-sram";
		reg = <0x0 0xfff80000 0x0 0x40000>;
		ranges = <0 0x0 0xfff80000 0x40000>;
		#address-cells = <1>;
		#size-cells = <1>;

		/* reserved for ddr dvfs and system suspend/resume */
		ddr-sram@0 {
			reg = <0x0 0x8000>;
		};

		/* reserved for vad audio buffer */
		vad_sram: vad-sram@8000 {
			reg = <0x8000 0x38000>;
		};
	};

	pinctrl: pinctrl {
		compatible = "rockchip,rk3308-pinctrl";
		rockchip,grf = <&grf>;
		#address-cells = <2>;
		#size-cells = <2>;
		ranges;

		gpio0: gpio@ff220000 {
			compatible = "rockchip,gpio-bank";
			reg = <0x0 0xff220000 0x0 0x100>;
			interrupts = <GIC_SPI 40 IRQ_TYPE_LEVEL_HIGH>;
			clocks = <&cru PCLK_GPIO0>;
			gpio-controller;
			#gpio-cells = <2>;
			interrupt-controller;
			#interrupt-cells = <2>;
		};

		gpio1: gpio@ff230000 {
			compatible = "rockchip,gpio-bank";
			reg = <0x0 0xff230000 0x0 0x100>;
			interrupts = <GIC_SPI 41 IRQ_TYPE_LEVEL_HIGH>;
			clocks = <&cru PCLK_GPIO1>;
			gpio-controller;
			#gpio-cells = <2>;
			interrupt-controller;
			#interrupt-cells = <2>;
		};

		gpio2: gpio@ff240000 {
			compatible = "rockchip,gpio-bank";
			reg = <0x0 0xff240000 0x0 0x100>;
			interrupts = <GIC_SPI 42 IRQ_TYPE_LEVEL_HIGH>;
			clocks = <&cru PCLK_GPIO2>;
			gpio-controller;
			#gpio-cells = <2>;
			interrupt-controller;
			#interrupt-cells = <2>;
		};

		gpio3: gpio@ff250000 {
			compatible = "rockchip,gpio-bank";
			reg = <0x0 0xff250000 0x0 0x100>;
			interrupts = <GIC_SPI 43 IRQ_TYPE_LEVEL_HIGH>;
			clocks = <&cru PCLK_GPIO3>;
			gpio-controller;
			#gpio-cells = <2>;
			interrupt-controller;
			#interrupt-cells = <2>;
		};

		gpio4: gpio@ff260000 {
			compatible = "rockchip,gpio-bank";
			reg = <0x0 0xff260000 0x0 0x100>;
			interrupts = <GIC_SPI 44 IRQ_TYPE_LEVEL_HIGH>;
			clocks = <&cru PCLK_GPIO4>;
			gpio-controller;
			#gpio-cells = <2>;
			interrupt-controller;
			#interrupt-cells = <2>;
		};

		pcfg_pull_up: pcfg-pull-up {
			bias-pull-up;
		};

		pcfg_pull_down: pcfg-pull-down {
			bias-pull-down;
		};

		pcfg_pull_none: pcfg-pull-none {
			bias-disable;
		};

		pcfg_pull_none_2ma: pcfg-pull-none-2ma {
			bias-disable;
			drive-strength = <2>;
		};

		pcfg_pull_up_2ma: pcfg-pull-up-2ma {
			bias-pull-up;
			drive-strength = <2>;
		};

		pcfg_pull_up_4ma: pcfg-pull-up-4ma {
			bias-pull-up;
			drive-strength = <4>;
		};

		pcfg_pull_none_4ma: pcfg-pull-none-4ma {
			bias-disable;
			drive-strength = <4>;
		};

		pcfg_pull_down_4ma: pcfg-pull-down-4ma {
			bias-pull-down;
			drive-strength = <4>;
		};

		pcfg_pull_none_8ma: pcfg-pull-none-8ma {
			bias-disable;
			drive-strength = <8>;
		};

		pcfg_pull_up_8ma: pcfg-pull-up-8ma {
			bias-pull-up;
			drive-strength = <8>;
		};

		pcfg_pull_none_12ma: pcfg-pull-none-12ma {
			bias-disable;
			drive-strength = <12>;
		};

		pcfg_pull_up_12ma: pcfg-pull-up-12ma {
			bias-pull-up;
			drive-strength = <12>;
		};

		pcfg_pull_none_smt: pcfg-pull-none-smt {
			bias-disable;
			input-schmitt-enable;
		};

		pcfg_output_high: pcfg-output-high {
			output-high;
		};

		pcfg_output_low: pcfg-output-low {
			output-low;
		};

		pcfg_input_high: pcfg-input-high {
			bias-pull-up;
			input-enable;
		};

		pcfg_input: pcfg-input {
			input-enable;
		};

		emmc {
			emmc_clk: emmc-clk {
				rockchip,pins =
					<3 RK_PB1 2 &pcfg_pull_none_8ma>;
			};

			emmc_cmd: emmc-cmd {
				rockchip,pins =
					<3 RK_PB0 2 &pcfg_pull_up_8ma>;
			};

			emmc_pwren: emmc-pwren {
				rockchip,pins =
					<3 RK_PB3 2 &pcfg_pull_none>;
			};

			emmc_rstn: emmc-rstn {
				rockchip,pins =
					<3 RK_PB2 2 &pcfg_pull_none>;
			};

			emmc_bus1: emmc-bus1 {
				rockchip,pins =
					<3 RK_PA0 2 &pcfg_pull_up_8ma>;
			};

			emmc_bus4: emmc-bus4 {
				rockchip,pins =
					<3 RK_PA0 2 &pcfg_pull_up_8ma>,
					<3 RK_PA1 2 &pcfg_pull_up_8ma>,
					<3 RK_PA2 2 &pcfg_pull_up_8ma>,
					<3 RK_PA3 2 &pcfg_pull_up_8ma>;
			};

			emmc_bus8: emmc-bus8 {
				rockchip,pins =
					<3 RK_PA0 2 &pcfg_pull_up_8ma>,
					<3 RK_PA1 2 &pcfg_pull_up_8ma>,
					<3 RK_PA2 2 &pcfg_pull_up_8ma>,
					<3 RK_PA3 2 &pcfg_pull_up_8ma>,
					<3 RK_PA4 2 &pcfg_pull_up_8ma>,
					<3 RK_PA5 2 &pcfg_pull_up_8ma>,
					<3 RK_PA6 2 &pcfg_pull_up_8ma>,
					<3 RK_PA7 2 &pcfg_pull_up_8ma>;
			};
		};

		flash {
			flash_csn0: flash-csn0 {
				rockchip,pins =
					<3 RK_PB5 1 &pcfg_pull_none>;
			};

			flash_rdy: flash-rdy {
				rockchip,pins =
					<3 RK_PB4 1 &pcfg_pull_none>;
			};

			flash_ale: flash-ale {
				rockchip,pins =
					<3 RK_PB3 1 &pcfg_pull_none>;
			};

			flash_cle: flash-cle {
				rockchip,pins =
					<3 RK_PB1 1 &pcfg_pull_none>;
			};

			flash_wrn: flash-wrn {
				rockchip,pins =
					<3 RK_PB0 1 &pcfg_pull_none>;
			};

			flash_rdn: flash-rdn {
				rockchip,pins =
					<3 RK_PB2 1 &pcfg_pull_none>;
			};

			flash_bus8: flash-bus8 {
				rockchip,pins =
					<3 RK_PA0 1 &pcfg_pull_up_12ma>,
					<3 RK_PA1 1 &pcfg_pull_up_12ma>,
					<3 RK_PA2 1 &pcfg_pull_up_12ma>,
					<3 RK_PA3 1 &pcfg_pull_up_12ma>,
					<3 RK_PA4 1 &pcfg_pull_up_12ma>,
					<3 RK_PA5 1 &pcfg_pull_up_12ma>,
					<3 RK_PA6 1 &pcfg_pull_up_12ma>,
					<3 RK_PA7 1 &pcfg_pull_up_12ma>;
			};
		};

		sfc {
			sfc_bus4: sfc-bus4 {
				rockchip,pins =
					<3 RK_PA0 3 &pcfg_pull_none>,
					<3 RK_PA1 3 &pcfg_pull_none>,
					<3 RK_PA2 3 &pcfg_pull_none>,
					<3 RK_PA3 3 &pcfg_pull_none>;
			};

			sfc_bus2: sfc-bus2 {
				rockchip,pins =
					<3 RK_PA0 3 &pcfg_pull_none>,
					<3 RK_PA1 3 &pcfg_pull_none>;
			};

			sfc_cs0: sfc-cs0 {
				rockchip,pins =
					<3 RK_PA4 3 &pcfg_pull_none>;
			};

			sfc_clk: sfc-clk {
				rockchip,pins =
					<3 RK_PA5 3 &pcfg_pull_none>;
			};
		};

		gmac {
			rmii_pins: rmii-pins {
				rockchip,pins =
					/* mac_txen */
					<1 RK_PC1 3 &pcfg_pull_none_12ma>,
					/* mac_txd1 */
					<1 RK_PC3 3 &pcfg_pull_none_12ma>,
					/* mac_txd0 */
					<1 RK_PC2 3 &pcfg_pull_none_12ma>,
					/* mac_rxd0 */
					<1 RK_PC4 3 &pcfg_pull_none>,
					/* mac_rxd1 */
					<1 RK_PC5 3 &pcfg_pull_none>,
					/* mac_rxer */
					<1 RK_PB7 3 &pcfg_pull_none>,
					/* mac_rxdv */
					<1 RK_PC0 3 &pcfg_pull_none>,
					/* mac_mdio */
					<1 RK_PB6 3 &pcfg_pull_none>,
					/* mac_mdc */
					<1 RK_PB5 3 &pcfg_pull_none>;
			};

			mac_refclk_12ma: mac-refclk-12ma {
				rockchip,pins =
					<1 RK_PB4 3 &pcfg_pull_none_12ma>;
			};

			mac_refclk: mac-refclk {
				rockchip,pins =
					<1 RK_PB4 3 &pcfg_pull_none>;
			};
		};

		gmac-m1 {
			rmiim1_pins: rmiim1-pins {
				rockchip,pins =
					/* mac_txen */
					<4 RK_PB7 2 &pcfg_pull_none_12ma>,
					/* mac_txd1 */
					<4 RK_PA5 2 &pcfg_pull_none_12ma>,
					/* mac_txd0 */
					<4 RK_PA4 2 &pcfg_pull_none_12ma>,
					/* mac_rxd0 */
					<4 RK_PA2 2 &pcfg_pull_none>,
					/* mac_rxd1 */
					<4 RK_PA3 2 &pcfg_pull_none>,
					/* mac_rxer */
					<4 RK_PA0 2 &pcfg_pull_none>,
					/* mac_rxdv */
					<4 RK_PA1 2 &pcfg_pull_none>,
					/* mac_mdio */
					<4 RK_PB6 2 &pcfg_pull_none>,
					/* mac_mdc */
					<4 RK_PB5 2 &pcfg_pull_none>;
			};

			macm1_refclk_12ma: macm1-refclk-12ma {
				rockchip,pins =
					<4 RK_PB4 2 &pcfg_pull_none_12ma>;
			};

			macm1_refclk: macm1-refclk {
				rockchip,pins =
					<4 RK_PB4 2 &pcfg_pull_none>;
			};
		};

		i2c0 {
			i2c0_xfer: i2c0-xfer {
				rockchip,pins =
					<1 RK_PD0 2 &pcfg_pull_none_smt>,
					<1 RK_PD1 2 &pcfg_pull_none_smt>;
			};
		};

		i2c1 {
			i2c1_xfer: i2c1-xfer {
				rockchip,pins =
					<0 RK_PB3 1 &pcfg_pull_none_smt>,
					<0 RK_PB4 1 &pcfg_pull_none_smt>;
			};
		};

		i2c2 {
			i2c2_xfer: i2c2-xfer {
				rockchip,pins =
					<2 RK_PA2 3 &pcfg_pull_none_smt>,
					<2 RK_PA3 3 &pcfg_pull_none_smt>;
			};
		};

		i2c3-m0 {
			i2c3m0_xfer: i2c3m0-xfer {
				rockchip,pins =
					<0 RK_PB7 2 &pcfg_pull_none_smt>,
					<0 RK_PC0 2 &pcfg_pull_none_smt>;
			};
		};

		i2c3-m1 {
			i2c3m1_xfer: i2c3m1-xfer {
				rockchip,pins =
					<3 RK_PB4 2 &pcfg_pull_none_smt>,
					<3 RK_PB5 2 &pcfg_pull_none_smt>;
			};
		};

		i2c3-m2 {
			i2c3m2_xfer: i2c3m2-xfer {
				rockchip,pins =
					<2 RK_PA1 3 &pcfg_pull_none_smt>,
					<2 RK_PA0 3 &pcfg_pull_none_smt>;
			};
		};

		i2s_2ch_0 {
			i2s_2ch_0_mclk: i2s-2ch-0-mclk {
				rockchip,pins =
					<4 RK_PB4 1 &pcfg_pull_none>;
			};

			i2s_2ch_0_sclk: i2s-2ch-0-sclk {
				rockchip,pins =
					<4 RK_PB5 1 &pcfg_pull_none>;
			};

			i2s_2ch_0_lrck: i2s-2ch-0-lrck {
				rockchip,pins =
					<4 RK_PB6 1 &pcfg_pull_none>;
			};

			i2s_2ch_0_sdo: i2s-2ch-0-sdo {
				rockchip,pins =
					<4 RK_PB7 1 &pcfg_pull_none>;
			};

			i2s_2ch_0_sdi: i2s-2ch-0-sdi {
				rockchip,pins =
					<4 RK_PC0 1 &pcfg_pull_none>;
			};
		};

		i2s_8ch_0 {
			i2s_8ch_0_mclk: i2s-8ch-0-mclk {
				rockchip,pins =
					<2 RK_PA4 1 &pcfg_pull_none>;
			};

			i2s_8ch_0_sclktx: i2s-8ch-0-sclktx {
				rockchip,pins =
					<2 RK_PA5 1 &pcfg_pull_none>;
			};

			i2s_8ch_0_sclkrx: i2s-8ch-0-sclkrx {
				rockchip,pins =
					<2 RK_PA6 1 &pcfg_pull_none>;
			};

			i2s_8ch_0_lrcktx: i2s-8ch-0-lrcktx {
				rockchip,pins =
					<2 RK_PA7 1 &pcfg_pull_none>;
			};

			i2s_8ch_0_lrckrx: i2s-8ch-0-lrckrx {
				rockchip,pins =
					<2 RK_PB0 1 &pcfg_pull_none>;
			};

			i2s_8ch_0_sdo0: i2s-8ch-0-sdo0 {
				rockchip,pins =
					<2 RK_PB1 1 &pcfg_pull_none>;
			};

			i2s_8ch_0_sdo1: i2s-8ch-0-sdo1 {
				rockchip,pins =
					<2 RK_PB2 1 &pcfg_pull_none>;
			};

			i2s_8ch_0_sdo2: i2s-8ch-0-sdo2 {
				rockchip,pins =
					<2 RK_PB3 1 &pcfg_pull_none>;
			};

			i2s_8ch_0_sdo3: i2s-8ch-0-sdo3 {
				rockchip,pins =
					<2 RK_PB4 1 &pcfg_pull_none>;
			};

			i2s_8ch_0_sdi0: i2s-8ch-0-sdi0 {
				rockchip,pins =
					<2 RK_PB5 1 &pcfg_pull_none>;
			};

			i2s_8ch_0_sdi1: i2s-8ch-0-sdi1 {
				rockchip,pins =
					<2 RK_PB6 1 &pcfg_pull_none>;
			};

			i2s_8ch_0_sdi2: i2s-8ch-0-sdi2 {
				rockchip,pins =
					<2 RK_PB7 1 &pcfg_pull_none>;
			};

			i2s_8ch_0_sdi3: i2s-8ch-0-sdi3 {
				rockchip,pins =
					<2 RK_PC0 1 &pcfg_pull_none>;
			};
		};

		i2s_8ch_1_m0 {
			i2s_8ch_1_m0_mclk: i2s-8ch-1-m0-mclk {
				rockchip,pins =
					<1 RK_PA2 2 &pcfg_pull_none>;
			};

			i2s_8ch_1_m0_sclktx: i2s-8ch-1-m0-sclktx {
				rockchip,pins =
					<1 RK_PA3 2 &pcfg_pull_none>;
			};

			i2s_8ch_1_m0_sclkrx: i2s-8ch-1-m0-sclkrx {
				rockchip,pins =
					<1 RK_PA4 2 &pcfg_pull_none>;
			};

			i2s_8ch_1_m0_lrcktx: i2s-8ch-1-m0-lrcktx {
				rockchip,pins =
					<1 RK_PA5 2 &pcfg_pull_none>;
			};

			i2s_8ch_1_m0_lrckrx: i2s-8ch-1-m0-lrckrx {
				rockchip,pins =
					<1 RK_PA6 2 &pcfg_pull_none>;
			};

			i2s_8ch_1_m0_sdo0: i2s-8ch-1-m0-sdo0 {
				rockchip,pins =
					<1 RK_PA7 2 &pcfg_pull_none>;
			};

			i2s_8ch_1_m0_sdo1_sdi3: i2s-8ch-1-m0-sdo1-sdi3 {
				rockchip,pins =
					<1 RK_PB0 2 &pcfg_pull_none>;
			};

			i2s_8ch_1_m0_sdo2_sdi2: i2s-8ch-1-m0-sdo2-sdi2 {
				rockchip,pins =
					<1 RK_PB1 2 &pcfg_pull_none>;
			};

			i2s_8ch_1_m0_sdo3_sdi1: i2s-8ch-1-m0-sdo3_sdi1 {
				rockchip,pins =
					<1 RK_PB2 2 &pcfg_pull_none>;
			};

			i2s_8ch_1_m0_sdi0: i2s-8ch-1-m0-sdi0 {
				rockchip,pins =
					<1 RK_PB3 2 &pcfg_pull_none>;
			};
		};

		i2s_8ch_1_m1 {
			i2s_8ch_1_m1_mclk: i2s-8ch-1-m1-mclk {
				rockchip,pins =
					<1 RK_PB4 2 &pcfg_pull_none>;
			};

			i2s_8ch_1_m1_sclktx: i2s-8ch-1-m1-sclktx {
				rockchip,pins =
					<1 RK_PB5 2 &pcfg_pull_none>;
			};

			i2s_8ch_1_m1_sclkrx: i2s-8ch-1-m1-sclkrx {
				rockchip,pins =
					<1 RK_PB6 2 &pcfg_pull_none>;
			};

			i2s_8ch_1_m1_lrcktx: i2s-8ch-1-m1-lrcktx {
				rockchip,pins =
					<1 RK_PB7 2 &pcfg_pull_none>;
			};

			i2s_8ch_1_m1_lrckrx: i2s-8ch-1-m1-lrckrx {
				rockchip,pins =
					<1 RK_PC0 2 &pcfg_pull_none>;
			};

			i2s_8ch_1_m1_sdo0: i2s-8ch-1-m1-sdo0 {
				rockchip,pins =
					<1 RK_PC1 2 &pcfg_pull_none>;
			};

			i2s_8ch_1_m1_sdo1_sdi3: i2s-8ch-1-m1-sdo1-sdi3 {
				rockchip,pins =
					<1 RK_PC2 2 &pcfg_pull_none>;
			};

			i2s_8ch_1_m1_sdo2_sdi2: i2s-8ch-1-m1-sdo2-sdi2 {
				rockchip,pins =
					<1 RK_PC3 2 &pcfg_pull_none>;
			};

			i2s_8ch_1_m1_sdo3_sdi1: i2s-8ch-1-m1-sdo3_sdi1 {
				rockchip,pins =
					<1 RK_PC4 2 &pcfg_pull_none>;
			};

			i2s_8ch_1_m1_sdi0: i2s-8ch-1-m1-sdi0 {
				rockchip,pins =
					<1 RK_PC5 2 &pcfg_pull_none>;
			};
		};

		pdm_m0 {
			pdm_m0_clk: pdm-m0-clk {
				rockchip,pins =
					<1 RK_PA4 3 &pcfg_pull_none>;
			};

			pdm_m0_sdi0: pdm-m0-sdi0 {
				rockchip,pins =
					<1 RK_PB3 3 &pcfg_pull_none>;
			};

			pdm_m0_sdi1: pdm-m0-sdi1 {
				rockchip,pins =
					<1 RK_PB2 3 &pcfg_pull_none>;
			};

			pdm_m0_sdi2: pdm-m0-sdi2 {
				rockchip,pins =
					<1 RK_PB1 3 &pcfg_pull_none>;
			};

			pdm_m0_sdi3: pdm-m0-sdi3 {
				rockchip,pins =
					<1 RK_PB0 3 &pcfg_pull_none>;
			};
		};

		pdm_m1 {
			pdm_m1_clk: pdm-m1-clk {
				rockchip,pins =
					<1 RK_PB6 4 &pcfg_pull_none>;
			};

			pdm_m1_sdi0: pdm-m1-sdi0 {
				rockchip,pins =
					<1 RK_PC5 4 &pcfg_pull_none>;
			};

			pdm_m1_sdi1: pdm-m1-sdi1 {
				rockchip,pins =
					<1 RK_PC4 4 &pcfg_pull_none>;
			};

			pdm_m1_sdi2: pdm-m1-sdi2 {
				rockchip,pins =
					<1 RK_PC3 4 &pcfg_pull_none>;
			};

			pdm_m1_sdi3: pdm-m1-sdi3 {
				rockchip,pins =
					<1 RK_PC2 4 &pcfg_pull_none>;
			};
		};

		pdm_m2 {
			pdm_m2_clkm: pdm-m2-clkm {
				rockchip,pins =
					<2 RK_PA4 3 &pcfg_pull_none>;
			};

			pdm_m2_clk: pdm-m2-clk {
				rockchip,pins =
					<2 RK_PA6 2 &pcfg_pull_none>;
			};

			pdm_m2_sdi0: pdm-m2-sdi0 {
				rockchip,pins =
					<2 RK_PB5 2 &pcfg_pull_none>;
			};

			pdm_m2_sdi1: pdm-m2-sdi1 {
				rockchip,pins =
					<2 RK_PB6 2 &pcfg_pull_none>;
			};

			pdm_m2_sdi2: pdm-m2-sdi2 {
				rockchip,pins =
					<2 RK_PB7 2 &pcfg_pull_none>;
			};

			pdm_m2_sdi3: pdm-m2-sdi3 {
				rockchip,pins =
					<2 RK_PC0 2 &pcfg_pull_none>;
			};
		};

		pwm0 {
			pwm0_pin: pwm0-pin {
				rockchip,pins =
					<0 RK_PB5 1 &pcfg_pull_none>;
			};

			pwm0_pin_pull_down: pwm0-pin-pull-down {
				rockchip,pins =
					<0 RK_PB5 1 &pcfg_pull_down>;
			};
		};

		pwm1 {
			pwm1_pin: pwm1-pin {
				rockchip,pins =
					<0 RK_PB6 1 &pcfg_pull_none>;
			};

			pwm1_pin_pull_down: pwm1-pin-pull-down {
				rockchip,pins =
					<0 RK_PB6 1 &pcfg_pull_down>;
			};
		};

		pwm2 {
			pwm2_pin: pwm2-pin {
				rockchip,pins =
					<0 RK_PB7 1 &pcfg_pull_none>;
			};

			pwm2_pin_pull_down: pwm2-pin-pull-down {
				rockchip,pins =
					<0 RK_PB7 1 &pcfg_pull_down>;
			};
		};

		pwm3 {
			pwm3_pin: pwm3-pin {
				rockchip,pins =
					<0 RK_PC0 1 &pcfg_pull_none>;
			};

			pwm3_pin_pull_down: pwm3-pin-pull-down {
				rockchip,pins =
					<0 RK_PC0 1 &pcfg_pull_down>;
			};
		};

		pwm4 {
			pwm4_pin: pwm4-pin {
				rockchip,pins =
					<0 RK_PA1 2 &pcfg_pull_none>;
			};

			pwm4_pin_pull_down: pwm4-pin-pull-down {
				rockchip,pins =
					<0 RK_PA1 2 &pcfg_pull_down>;
			};
		};

		pwm5 {
			pwm5_pin: pwm5-pin {
				rockchip,pins =
					<0 RK_PC1 2 &pcfg_pull_none>;
			};

			pwm5_pin_pull_down: pwm5-pin-pull-down {
				rockchip,pins =
					<0 RK_PC1 2 &pcfg_pull_down>;
			};
		};

		pwm6 {
			pwm6_pin: pwm6-pin {
				rockchip,pins =
					<0 RK_PC2 2 &pcfg_pull_none>;
			};

			pwm6_pin_pull_down: pwm6-pin-pull-down {
				rockchip,pins =
					<0 RK_PC2 2 &pcfg_pull_down>;
			};
		};

		pwm7 {
			pwm7_pin: pwm7-pin {
				rockchip,pins =
					<2 RK_PB0 2 &pcfg_pull_none>;
			};

			pwm7_pin_pull_down: pwm7-pin-pull-down {
				rockchip,pins =
					<2 RK_PB0 2 &pcfg_pull_down>;
			};
		};

		pwm8 {
			pwm8_pin: pwm8-pin {
				rockchip,pins =
					<2 RK_PB2 2 &pcfg_pull_none>;
			};

			pwm8_pin_pull_down: pwm8-pin-pull-down {
				rockchip,pins =
					<2 RK_PB2 2 &pcfg_pull_down>;
			};
		};

		pwm9 {
			pwm9_pin: pwm9-pin {
				rockchip,pins =
					<2 RK_PB3 2 &pcfg_pull_none>;
			};

			pwm9_pin_pull_down: pwm9-pin-pull-down {
				rockchip,pins =
					<2 RK_PB3 2 &pcfg_pull_down>;
			};
		};

		pwm10 {
			pwm10_pin: pwm10-pin {
				rockchip,pins =
					<2 RK_PB4 2 &pcfg_pull_none>;
			};

			pwm10_pin_pull_down: pwm10-pin-pull-down {
				rockchip,pins =
					<2 RK_PB4 2 &pcfg_pull_down>;
			};
		};

		pwm11 {
			pwm11_pin: pwm11-pin {
				rockchip,pins =
					<2 RK_PC0 4 &pcfg_pull_none>;
			};

			pwm11_pin_pull_down: pwm11-pin-pull-down {
				rockchip,pins =
					<2 RK_PC0 4 &pcfg_pull_down>;
			};
		};

		rtc {
			rtc_32k: rtc-32k {
				rockchip,pins =
					<0 RK_PC3 1 &pcfg_pull_none>;
			};
		};

		sdmmc {
			sdmmc_clk: sdmmc-clk {
				rockchip,pins =
					<4 RK_PD5 1 &pcfg_pull_none_4ma>;
			};

			sdmmc_cmd: sdmmc-cmd {
				rockchip,pins =
					<4 RK_PD4 1 &pcfg_pull_up_4ma>;
			};

			sdmmc_det: sdmmc-det {
				rockchip,pins =
					<0 RK_PA3 1 &pcfg_pull_up_4ma>;
			};

			sdmmc_pwren: sdmmc-pwren {
				rockchip,pins =
					<4 RK_PD6 1 &pcfg_pull_none_4ma>;
			};

			sdmmc_bus1: sdmmc-bus1 {
				rockchip,pins =
					<4 RK_PD0 1 &pcfg_pull_up_4ma>;
			};

			sdmmc_bus4: sdmmc-bus4 {
				rockchip,pins =
					<4 RK_PD0 1 &pcfg_pull_up_4ma>,
					<4 RK_PD1 1 &pcfg_pull_up_4ma>,
					<4 RK_PD2 1 &pcfg_pull_up_4ma>,
					<4 RK_PD3 1 &pcfg_pull_up_4ma>;
			};
		};

		sdio {
			sdio_clk: sdio-clk {
				rockchip,pins =
					<4 RK_PA5 1 &pcfg_pull_none_8ma>;
			};

			sdio_cmd: sdio-cmd {
				rockchip,pins =
					<4 RK_PA4 1 &pcfg_pull_up_8ma>;
			};

			sdio_pwren: sdio-pwren {
				rockchip,pins =
					<0 RK_PA2 1 &pcfg_pull_none_8ma>;
			};

			sdio_wrpt: sdio-wrpt {
				rockchip,pins =
					<0 RK_PA1 1 &pcfg_pull_none_8ma>;
			};

			sdio_intn: sdio-intn {
				rockchip,pins =
					<0 RK_PA0 1 &pcfg_pull_none_8ma>;
			};

			sdio_bus1: sdio-bus1 {
				rockchip,pins =
					<4 RK_PA0 1 &pcfg_pull_up_8ma>;
			};

			sdio_bus4: sdio-bus4 {
				rockchip,pins =
					<4 RK_PA0 1 &pcfg_pull_up_8ma>,
					<4 RK_PA1 1 &pcfg_pull_up_8ma>,
					<4 RK_PA2 1 &pcfg_pull_up_8ma>,
					<4 RK_PA3 1 &pcfg_pull_up_8ma>;
			};
		};

		spdif_in {
			spdif_in: spdif-in {
				rockchip,pins =
					<0 RK_PC2 1 &pcfg_pull_none>;
			};
		};

		spdif_out {
			spdif_out: spdif-out {
				rockchip,pins =
					<0 RK_PC1 1 &pcfg_pull_none>;
			};
		};

		spi0 {
			spi0_clk: spi0-clk {
				rockchip,pins =
					<2 RK_PA2 2 &pcfg_pull_up_4ma>;
			};

			spi0_csn0: spi0-csn0 {
				rockchip,pins =
					<2 RK_PA3 2 &pcfg_pull_up_4ma>;
			};

			spi0_miso: spi0-miso {
				rockchip,pins =
					<2 RK_PA0 2 &pcfg_pull_up_4ma>;
			};

			spi0_mosi: spi0-mosi {
				rockchip,pins =
					<2 RK_PA1 2 &pcfg_pull_up_4ma>;
			};
		};

		spi1 {
			spi1_clk: spi1-clk {
				rockchip,pins =
					<3 RK_PB3 3 &pcfg_pull_up_4ma>;
			};

			spi1_csn0: spi1-csn0 {
				rockchip,pins =
					<3 RK_PB5 3 &pcfg_pull_up_4ma>;
			};

			spi1_miso: spi1-miso {
				rockchip,pins =
					<3 RK_PB2 3 &pcfg_pull_up_4ma>;
			};

			spi1_mosi: spi1-mosi {
				rockchip,pins =
					<3 RK_PB4 3 &pcfg_pull_up_4ma>;
			};
		};

		spi1-m1 {
			spi1m1_miso: spi1m1-miso {
				rockchip,pins =
					<2 RK_PA4 2 &pcfg_pull_up_4ma>;
			};

			spi1m1_mosi: spi1m1-mosi {
				rockchip,pins =
					<2 RK_PA5 2 &pcfg_pull_up_4ma>;
			};

			spi1m1_clk: spi1m1-clk {
				rockchip,pins =
					<2 RK_PA7 2 &pcfg_pull_up_4ma>;
			};

			spi1m1_csn0: spi1m1-csn0 {
				rockchip,pins =
					<2 RK_PB1 2 &pcfg_pull_up_4ma>;
			};
		};

		spi2 {
			spi2_clk: spi2-clk {
				rockchip,pins =
					<1 RK_PD0 3 &pcfg_pull_up_4ma>;
			};

			spi2_csn0: spi2-csn0 {
				rockchip,pins =
					<1 RK_PD1 3 &pcfg_pull_up_4ma>;
			};

			spi2_miso: spi2-miso {
				rockchip,pins =
					<1 RK_PC6 3 &pcfg_pull_up_4ma>;
			};

			spi2_mosi: spi2-mosi {
				rockchip,pins =
					<1 RK_PC7 3 &pcfg_pull_up_4ma>;
			};
		};

		tsadc {
			tsadc_otp_pin: tsadc-otp-pin {
				rockchip,pins =
					<0 RK_PB2 0 &pcfg_pull_none>;
			};

			tsadc_otp_out: tsadc-otp-out {
				rockchip,pins =
					<0 RK_PB2 1 &pcfg_pull_none>;
			};
		};

		uart0 {
			uart0_xfer: uart0-xfer {
				rockchip,pins =
					<2 RK_PA1 1 &pcfg_pull_up>,
					<2 RK_PA0 1 &pcfg_pull_up>;
			};

			uart0_cts: uart0-cts {
				rockchip,pins =
					<2 RK_PA2 1 &pcfg_pull_none>;
			};

			uart0_rts: uart0-rts {
				rockchip,pins =
					<2 RK_PA3 1 &pcfg_pull_none>;
			};

			uart0_rts_pin: uart0-rts-pin {
				rockchip,pins =
					<2 RK_PA3 0 &pcfg_pull_none>;
			};
		};

		uart1 {
			uart1_xfer: uart1-xfer {
				rockchip,pins =
					<1 RK_PD1 1 &pcfg_pull_up>,
					<1 RK_PD0 1 &pcfg_pull_up>;
			};

			uart1_cts: uart1-cts {
				rockchip,pins =
					<1 RK_PC6 1 &pcfg_pull_none>;
			};

			uart1_rts: uart1-rts {
				rockchip,pins =
					<1 RK_PC7 1 &pcfg_pull_none>;
			};
		};

		uart2-m0 {
			uart2m0_xfer: uart2m0-xfer {
				rockchip,pins =
					<1 RK_PC7 2 &pcfg_pull_up>,
					<1 RK_PC6 2 &pcfg_pull_up>;
			};
		};

		uart2-m1 {
			uart2m1_xfer: uart2m1-xfer {
				rockchip,pins =
					<4 RK_PD3 2 &pcfg_pull_up>,
					<4 RK_PD2 2 &pcfg_pull_up>;
			};
		};

		uart3 {
			uart3_xfer: uart3-xfer {
				rockchip,pins =
					<3 RK_PB5 4 &pcfg_pull_up>,
					<3 RK_PB4 4 &pcfg_pull_up>;
			};
		};

		uart3-m1 {
			uart3m1_xfer: uart3m1-xfer {
				rockchip,pins =
					<0 RK_PC2 3 &pcfg_pull_up>,
					<0 RK_PC1 3 &pcfg_pull_up>;
			};
		};

		uart4 {
			uart4_xfer: uart4-xfer {
				rockchip,pins =
					<4 RK_PB1 1 &pcfg_pull_up>,
					<4 RK_PB0 1 &pcfg_pull_up>;
			};

			uart4_cts: uart4-cts {
				rockchip,pins =
					<4 RK_PA6 1 &pcfg_pull_none>;
			};

			uart4_rts: uart4-rts {
				rockchip,pins =
					<4 RK_PA7 1 &pcfg_pull_none>;
			};

			uart4_rts_pin: uart4-rts-pin {
				rockchip,pins =
					<4 RK_PA7 0 &pcfg_pull_none>;
			};
		};
	};
};<|MERGE_RESOLUTION|>--- conflicted
+++ resolved
@@ -731,8 +731,6 @@
 		status = "disabled";
 	};
 
-<<<<<<< HEAD
-=======
 	sfc: spi@ff4c0000 {
 		compatible = "rockchip,sfc";
 		reg = <0x0 0xff4c0000 0x0 0x4000>;
@@ -744,7 +742,6 @@
 		status = "disabled";
 	};
 
->>>>>>> df0cc57e
 	cru: clock-controller@ff500000 {
 		compatible = "rockchip,rk3308-cru";
 		reg = <0x0 0xff500000 0x0 0x1000>;
