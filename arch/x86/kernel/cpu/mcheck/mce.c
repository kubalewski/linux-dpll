--- conflicted
+++ resolved
@@ -1007,54 +1007,6 @@
 }
 
 /*
-<<<<<<< HEAD
-=======
- * Need to save faulting physical address associated with a process
- * in the machine check handler some place where we can grab it back
- * later in mce_notify_process()
- */
-#define	MCE_INFO_MAX	16
-
-static struct mce_info {
-	atomic_t		inuse;
-	struct task_struct	*t;
-	__u64			paddr;
-	int			restartable;
-} mce_info[MCE_INFO_MAX];
-
-static void mce_save_info(__u64 addr, int c)
-{
-	struct mce_info *mi;
-
-	for (mi = mce_info; mi < &mce_info[MCE_INFO_MAX]; mi++) {
-		if (atomic_cmpxchg(&mi->inuse, 0, 1) == 0) {
-			mi->t = current;
-			mi->paddr = addr;
-			mi->restartable = c;
-			return;
-		}
-	}
-
-	mce_panic("Too many concurrent recoverable errors", NULL, NULL);
-}
-
-static struct mce_info *mce_find_info(void)
-{
-	struct mce_info *mi;
-
-	for (mi = mce_info; mi < &mce_info[MCE_INFO_MAX]; mi++)
-		if (atomic_read(&mi->inuse) && mi->t == current)
-			return mi;
-	return NULL;
-}
-
-static void mce_clear_info(struct mce_info *mi)
-{
-	atomic_set(&mi->inuse, 0);
-}
-
-/*
->>>>>>> 93d76c80
  * The actual machine check handler. This only handles real
  * exceptions when something got corrupted coming in through int 18.
  *
