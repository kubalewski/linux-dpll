--- conflicted
+++ resolved
@@ -5,12 +5,6 @@
 #include <linux/sched/task_stack.h>
 #include <linux/vmalloc.h>
 
-<<<<<<< HEAD
-#include <asm/fpu/internal.h>
-#include <asm/fpu/signal.h>
-#include <asm/fpu/regset.h>
-#include <asm/fpu/xstate.h>
-=======
 #include <asm/fpu/api.h>
 #include <asm/fpu/signal.h>
 #include <asm/fpu/regset.h>
@@ -19,7 +13,6 @@
 #include "internal.h"
 #include "legacy.h"
 #include "xstate.h"
->>>>>>> df0cc57e
 
 /*
  * The xstateregs_active() routine is the same as the regset_fpregs_active() routine,
@@ -85,13 +78,8 @@
 	sync_fpstate(fpu);
 
 	if (!use_xsave()) {
-<<<<<<< HEAD
-		return membuf_write(&to, &fpu->state.fxsave,
-				    sizeof(fpu->state.fxsave));
-=======
 		return membuf_write(&to, &fpu->fpstate->regs.fxsave,
 				    sizeof(fpu->fpstate->regs.fxsave));
->>>>>>> df0cc57e
 	}
 
 	copy_xstate_to_uabi_buf(to, target, XSTATE_COPY_FX);
@@ -124,20 +112,6 @@
 		return -EINVAL;
 
 	fpu_force_restore(fpu);
-<<<<<<< HEAD
-
-	/* Copy the state  */
-	memcpy(&fpu->state.fxsave, &newstate, sizeof(newstate));
-
-	/* Clear xmm8..15 */
-	BUILD_BUG_ON(sizeof(fpu->state.fxsave.xmm_space) != 16 * 16);
-	memset(&fpu->state.fxsave.xmm_space[8], 0, 8 * 16);
-
-	/* Mark FP and SSE as in use when XSAVE is enabled */
-	if (use_xsave())
-		fpu->state.xsave.header.xfeatures |= XFEATURE_MASK_FPSSE;
-
-=======
 
 	/* Copy the state  */
 	memcpy(&fpu->fpstate->regs.fxsave, &newstate, sizeof(newstate));
@@ -150,7 +124,6 @@
 	if (use_xsave())
 		fpu->fpstate->regs.xsave.header.xfeatures |= XFEATURE_MASK_FPSSE;
 
->>>>>>> df0cc57e
 	return 0;
 }
 
@@ -180,11 +153,7 @@
 	/*
 	 * A whole standard-format XSAVE buffer is needed:
 	 */
-<<<<<<< HEAD
-	if (pos != 0 || count != fpu_user_xstate_size)
-=======
 	if (pos != 0 || count != fpu_user_cfg.max_size)
->>>>>>> df0cc57e
 		return -EFAULT;
 
 	if (!kbuf) {
@@ -199,11 +168,7 @@
 	}
 
 	fpu_force_restore(fpu);
-<<<<<<< HEAD
-	ret = copy_uabi_from_kernel_to_xstate(&fpu->state.xsave, kbuf ?: tmpbuf);
-=======
 	ret = copy_uabi_from_kernel_to_xstate(fpu->fpstate, kbuf ?: tmpbuf);
->>>>>>> df0cc57e
 
 out:
 	vfree(tmpbuf);
@@ -322,11 +287,7 @@
 void
 convert_from_fxsr(struct user_i387_ia32_struct *env, struct task_struct *tsk)
 {
-<<<<<<< HEAD
-	__convert_from_fxsr(env, tsk, &tsk->thread.fpu.state.fxsave);
-=======
 	__convert_from_fxsr(env, tsk, &tsk->thread.fpu.fpstate->regs.fxsave);
->>>>>>> df0cc57e
 }
 
 void convert_to_fxsr(struct fxregs_state *fxsave,
@@ -369,11 +330,7 @@
 		return fpregs_soft_get(target, regset, to);
 
 	if (!cpu_feature_enabled(X86_FEATURE_FXSR)) {
-<<<<<<< HEAD
-		return membuf_write(&to, &fpu->state.fsave,
-=======
 		return membuf_write(&to, &fpu->fpstate->regs.fsave,
->>>>>>> df0cc57e
 				    sizeof(struct fregs_state));
 	}
 
@@ -384,11 +341,7 @@
 		copy_xstate_to_uabi_buf(mb, target, XSTATE_COPY_FP);
 		fx = &fxsave;
 	} else {
-<<<<<<< HEAD
-		fx = &fpu->state.fxsave;
-=======
 		fx = &fpu->fpstate->regs.fxsave;
->>>>>>> df0cc57e
 	}
 
 	__convert_from_fxsr(&env, target, fx);
@@ -417,26 +370,16 @@
 	fpu_force_restore(fpu);
 
 	if (cpu_feature_enabled(X86_FEATURE_FXSR))
-<<<<<<< HEAD
-		convert_to_fxsr(&fpu->state.fxsave, &env);
-	else
-		memcpy(&fpu->state.fsave, &env, sizeof(env));
-=======
 		convert_to_fxsr(&fpu->fpstate->regs.fxsave, &env);
 	else
 		memcpy(&fpu->fpstate->regs.fsave, &env, sizeof(env));
->>>>>>> df0cc57e
 
 	/*
 	 * Update the header bit in the xsave header, indicating the
 	 * presence of FP.
 	 */
 	if (cpu_feature_enabled(X86_FEATURE_XSAVE))
-<<<<<<< HEAD
-		fpu->state.xsave.header.xfeatures |= XFEATURE_MASK_FP;
-=======
 		fpu->fpstate->regs.xsave.header.xfeatures |= XFEATURE_MASK_FP;
->>>>>>> df0cc57e
 
 	return 0;
 }
