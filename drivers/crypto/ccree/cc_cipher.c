--- conflicted
+++ resolved
@@ -622,17 +622,9 @@
 	case S_DIN_to_AES:
 		return DIN_AES_DOUT;
 	case S_DIN_to_DES:
-<<<<<<< HEAD
-		flow_mode = DIN_DES_DOUT;
-		break;
-	case S_DIN_to_SM4:
-		flow_mode = DIN_SM4_DOUT;
-		break;
-=======
 		return DIN_DES_DOUT;
 	case S_DIN_to_SM4:
 		return DIN_SM4_DOUT;
->>>>>>> 0ecfebd2
 	default:
 		return ctx_p->flow_mode;
 	}
@@ -818,41 +810,6 @@
 	struct crypto_skcipher *sk_tfm = crypto_skcipher_reqtfm(req);
 	unsigned int ivsize = crypto_skcipher_ivsize(sk_tfm);
 
-<<<<<<< HEAD
-	cc_unmap_cipher_request(dev, req_ctx, ivsize, src, dst);
-
-	switch (ctx_p->cipher_mode) {
-	case DRV_CIPHER_CBC:
-		/*
-		 * The crypto API expects us to set the req->iv to the last
-		 * ciphertext block. For encrypt, simply copy from the result.
-		 * For decrypt, we must copy from a saved buffer since this
-		 * could be an in-place decryption operation and the src is
-		 * lost by this point.
-		 */
-		if (req_ctx->gen_ctx.op_type == DRV_CRYPTO_DIRECTION_DECRYPT)  {
-			memcpy(req->iv, req_ctx->backup_info, ivsize);
-			kzfree(req_ctx->backup_info);
-		} else if (!err) {
-			len = req->cryptlen - ivsize;
-			scatterwalk_map_and_copy(req->iv, req->dst, len,
-						 ivsize, 0);
-		}
-		break;
-
-	case DRV_CIPHER_CTR:
-		/* Compute the counter of the last block */
-		len = ALIGN(req->cryptlen, AES_BLOCK_SIZE) / AES_BLOCK_SIZE;
-		cc_update_ctr((u8 *)req->iv, len);
-		break;
-
-	default:
-		break;
-	}
-
-	kzfree(req_ctx->iv);
-
-=======
 	if (err != -EINPROGRESS) {
 		/* Not a BACKLOG notification */
 		cc_unmap_cipher_request(dev, req_ctx, ivsize, src, dst);
@@ -860,7 +817,6 @@
 		kzfree(req_ctx->iv);
 	}
 
->>>>>>> 0ecfebd2
 	skcipher_request_complete(req, err);
 }
 
@@ -981,24 +937,6 @@
 
 	memset(req_ctx, 0, sizeof(*req_ctx));
 
-<<<<<<< HEAD
-	if ((ctx_p->cipher_mode == DRV_CIPHER_CBC) &&
-	    (req->cryptlen >= ivsize)) {
-
-		/* Allocate and save the last IV sized bytes of the source,
-		 * which will be lost in case of in-place decryption.
-		 */
-		req_ctx->backup_info = kzalloc(ivsize, flags);
-		if (!req_ctx->backup_info)
-			return -ENOMEM;
-
-		len = req->cryptlen - ivsize;
-		scatterwalk_map_and_copy(req_ctx->backup_info, req->src, len,
-					 ivsize, 0);
-	}
-
-=======
->>>>>>> 0ecfebd2
 	return cc_cipher_process(req, DRV_CRYPTO_DIRECTION_DECRYPT);
 }
 
@@ -1020,10 +958,7 @@
 		.flow_mode = S_DIN_to_AES,
 		.min_hw_rev = CC_HW_REV_630,
 		.std_body = CC_STD_NIST,
-<<<<<<< HEAD
-=======
 		.sec_func = true,
->>>>>>> 0ecfebd2
 	},
 	{
 		.name = "xts512(paes)",
@@ -1042,10 +977,7 @@
 		.data_unit = 512,
 		.min_hw_rev = CC_HW_REV_712,
 		.std_body = CC_STD_NIST,
-<<<<<<< HEAD
-=======
 		.sec_func = true,
->>>>>>> 0ecfebd2
 	},
 	{
 		.name = "xts4096(paes)",
@@ -1064,10 +996,7 @@
 		.data_unit = 4096,
 		.min_hw_rev = CC_HW_REV_712,
 		.std_body = CC_STD_NIST,
-<<<<<<< HEAD
-=======
 		.sec_func = true,
->>>>>>> 0ecfebd2
 	},
 	{
 		.name = "essiv(paes)",
@@ -1085,10 +1014,7 @@
 		.flow_mode = S_DIN_to_AES,
 		.min_hw_rev = CC_HW_REV_712,
 		.std_body = CC_STD_NIST,
-<<<<<<< HEAD
-=======
 		.sec_func = true,
->>>>>>> 0ecfebd2
 	},
 	{
 		.name = "essiv512(paes)",
@@ -1107,10 +1033,7 @@
 		.data_unit = 512,
 		.min_hw_rev = CC_HW_REV_712,
 		.std_body = CC_STD_NIST,
-<<<<<<< HEAD
-=======
 		.sec_func = true,
->>>>>>> 0ecfebd2
 	},
 	{
 		.name = "essiv4096(paes)",
@@ -1129,10 +1052,7 @@
 		.data_unit = 4096,
 		.min_hw_rev = CC_HW_REV_712,
 		.std_body = CC_STD_NIST,
-<<<<<<< HEAD
-=======
 		.sec_func = true,
->>>>>>> 0ecfebd2
 	},
 	{
 		.name = "bitlocker(paes)",
@@ -1150,10 +1070,7 @@
 		.flow_mode = S_DIN_to_AES,
 		.min_hw_rev = CC_HW_REV_712,
 		.std_body = CC_STD_NIST,
-<<<<<<< HEAD
-=======
 		.sec_func = true,
->>>>>>> 0ecfebd2
 	},
 	{
 		.name = "bitlocker512(paes)",
@@ -1172,10 +1089,7 @@
 		.data_unit = 512,
 		.min_hw_rev = CC_HW_REV_712,
 		.std_body = CC_STD_NIST,
-<<<<<<< HEAD
-=======
 		.sec_func = true,
->>>>>>> 0ecfebd2
 	},
 	{
 		.name = "bitlocker4096(paes)",
@@ -1194,10 +1108,7 @@
 		.data_unit = 4096,
 		.min_hw_rev = CC_HW_REV_712,
 		.std_body = CC_STD_NIST,
-<<<<<<< HEAD
-=======
 		.sec_func = true,
->>>>>>> 0ecfebd2
 	},
 	{
 		.name = "ecb(paes)",
@@ -1215,10 +1126,7 @@
 		.flow_mode = S_DIN_to_AES,
 		.min_hw_rev = CC_HW_REV_712,
 		.std_body = CC_STD_NIST,
-<<<<<<< HEAD
-=======
 		.sec_func = true,
->>>>>>> 0ecfebd2
 	},
 	{
 		.name = "cbc(paes)",
@@ -1236,10 +1144,7 @@
 		.flow_mode = S_DIN_to_AES,
 		.min_hw_rev = CC_HW_REV_712,
 		.std_body = CC_STD_NIST,
-<<<<<<< HEAD
-=======
 		.sec_func = true,
->>>>>>> 0ecfebd2
 	},
 	{
 		.name = "ofb(paes)",
@@ -1257,10 +1162,7 @@
 		.flow_mode = S_DIN_to_AES,
 		.min_hw_rev = CC_HW_REV_712,
 		.std_body = CC_STD_NIST,
-<<<<<<< HEAD
-=======
 		.sec_func = true,
->>>>>>> 0ecfebd2
 	},
 	{
 		.name = "cts(cbc(paes))",
@@ -1278,10 +1180,7 @@
 		.flow_mode = S_DIN_to_AES,
 		.min_hw_rev = CC_HW_REV_712,
 		.std_body = CC_STD_NIST,
-<<<<<<< HEAD
-=======
 		.sec_func = true,
->>>>>>> 0ecfebd2
 	},
 	{
 		.name = "ctr(paes)",
@@ -1299,10 +1198,7 @@
 		.flow_mode = S_DIN_to_AES,
 		.min_hw_rev = CC_HW_REV_712,
 		.std_body = CC_STD_NIST,
-<<<<<<< HEAD
-=======
 		.sec_func = true,
->>>>>>> 0ecfebd2
 	},
 	{
 		.name = "xts(aes)",
@@ -1666,8 +1562,6 @@
 		.flow_mode = S_DIN_to_SM4,
 		.min_hw_rev = CC_HW_REV_713,
 		.std_body = CC_STD_OSCCA,
-<<<<<<< HEAD
-=======
 	},
 	{
 		.name = "cbc(psm4)",
@@ -1704,7 +1598,6 @@
 		.min_hw_rev = CC_HW_REV_713,
 		.std_body = CC_STD_OSCCA,
 		.sec_func = true,
->>>>>>> 0ecfebd2
 	},
 };
 
@@ -1781,12 +1674,8 @@
 		ARRAY_SIZE(skcipher_algs));
 	for (alg = 0; alg < ARRAY_SIZE(skcipher_algs); alg++) {
 		if ((skcipher_algs[alg].min_hw_rev > drvdata->hw_rev) ||
-<<<<<<< HEAD
-		    !(drvdata->std_bodies & skcipher_algs[alg].std_body))
-=======
 		    !(drvdata->std_bodies & skcipher_algs[alg].std_body) ||
 		    (drvdata->sec_disabled && skcipher_algs[alg].sec_func))
->>>>>>> 0ecfebd2
 			continue;
 
 		dev_dbg(dev, "creating %s\n", skcipher_algs[alg].driver_name);
