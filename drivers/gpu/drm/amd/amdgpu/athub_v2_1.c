/*
 * Copyright 2019 Advanced Micro Devices, Inc.
 *
 * Permission is hereby granted, free of charge, to any person obtaining a
 * copy of this software and associated documentation files (the "Software"),
 * to deal in the Software without restriction, including without limitation
 * the rights to use, copy, modify, merge, publish, distribute, sublicense,
 * and/or sell copies of the Software, and to permit persons to whom the
 * Software is furnished to do so, subject to the following conditions:
 *
 * The above copyright notice and this permission notice shall be included in
 * all copies or substantial portions of the Software.
 *
 * THE SOFTWARE IS PROVIDED "AS IS", WITHOUT WARRANTY OF ANY KIND, EXPRESS OR
 * IMPLIED, INCLUDING BUT NOT LIMITED TO THE WARRANTIES OF MERCHANTABILITY,
 * FITNESS FOR A PARTICULAR PURPOSE AND NONINFRINGEMENT.  IN NO EVENT SHALL
 * THE COPYRIGHT HOLDER(S) OR AUTHOR(S) BE LIABLE FOR ANY CLAIM, DAMAGES OR
 * OTHER LIABILITY, WHETHER IN AN ACTION OF CONTRACT, TORT OR OTHERWISE,
 * ARISING FROM, OUT OF OR IN CONNECTION WITH THE SOFTWARE OR THE USE OR
 * OTHER DEALINGS IN THE SOFTWARE.
 *
 */

#include "amdgpu.h"
#include "athub_v2_1.h"

#include "athub/athub_2_1_0_offset.h"
#include "athub/athub_2_1_0_sh_mask.h"

#include "soc15_common.h"

static void
athub_v2_1_update_medium_grain_clock_gating(struct amdgpu_device *adev,
					    bool enable)
{
	uint32_t def, data;

	def = data = RREG32_SOC15(ATHUB, 0, mmATHUB_MISC_CNTL);

	if (enable && (adev->cg_flags & AMD_CG_SUPPORT_MC_MGCG))
		data |= ATHUB_MISC_CNTL__CG_ENABLE_MASK;
	else
		data &= ~ATHUB_MISC_CNTL__CG_ENABLE_MASK;

	if (def != data)
		WREG32_SOC15(ATHUB, 0, mmATHUB_MISC_CNTL, data);
}

static void
athub_v2_1_update_medium_grain_light_sleep(struct amdgpu_device *adev,
					   bool enable)
{
	uint32_t def, data;

	def = data = RREG32_SOC15(ATHUB, 0, mmATHUB_MISC_CNTL);

	if (enable && (adev->cg_flags & AMD_CG_SUPPORT_MC_LS) &&
	    (adev->cg_flags & AMD_CG_SUPPORT_HDP_LS))
		data |= ATHUB_MISC_CNTL__CG_MEM_LS_ENABLE_MASK;
	else
		data &= ~ATHUB_MISC_CNTL__CG_MEM_LS_ENABLE_MASK;

	if(def != data)
		WREG32_SOC15(ATHUB, 0, mmATHUB_MISC_CNTL, data);
}

int athub_v2_1_set_clockgating(struct amdgpu_device *adev,
			       enum amd_clockgating_state state)
{
	if (amdgpu_sriov_vf(adev))
		return 0;

<<<<<<< HEAD
	switch (adev->asic_type) {
	case CHIP_SIENNA_CICHLID:
	case CHIP_NAVY_FLOUNDER:
	case CHIP_DIMGREY_CAVEFISH:
	case CHIP_BEIGE_GOBY:
=======
	switch (adev->ip_versions[ATHUB_HWIP][0]) {
	case IP_VERSION(2, 1, 0):
	case IP_VERSION(2, 1, 1):
	case IP_VERSION(2, 1, 2):
>>>>>>> df0cc57e
		athub_v2_1_update_medium_grain_clock_gating(adev, state == AMD_CG_STATE_GATE);
		athub_v2_1_update_medium_grain_light_sleep(adev, state == AMD_CG_STATE_GATE);
		break;
	default:
		break;
	}

	return 0;
}

void athub_v2_1_get_clockgating(struct amdgpu_device *adev, u32 *flags)
{
	int data;

	/* AMD_CG_SUPPORT_ATHUB_MGCG */
	data = RREG32_SOC15(ATHUB, 0, mmATHUB_MISC_CNTL);
	if (data & ATHUB_MISC_CNTL__CG_ENABLE_MASK)
		*flags |= AMD_CG_SUPPORT_ATHUB_MGCG;

	/* AMD_CG_SUPPORT_ATHUB_LS */
	if (data & ATHUB_MISC_CNTL__CG_MEM_LS_ENABLE_MASK)
		*flags |= AMD_CG_SUPPORT_ATHUB_LS;
}<|MERGE_RESOLUTION|>--- conflicted
+++ resolved
@@ -70,18 +70,10 @@
 	if (amdgpu_sriov_vf(adev))
 		return 0;
 
-<<<<<<< HEAD
-	switch (adev->asic_type) {
-	case CHIP_SIENNA_CICHLID:
-	case CHIP_NAVY_FLOUNDER:
-	case CHIP_DIMGREY_CAVEFISH:
-	case CHIP_BEIGE_GOBY:
-=======
 	switch (adev->ip_versions[ATHUB_HWIP][0]) {
 	case IP_VERSION(2, 1, 0):
 	case IP_VERSION(2, 1, 1):
 	case IP_VERSION(2, 1, 2):
->>>>>>> df0cc57e
 		athub_v2_1_update_medium_grain_clock_gating(adev, state == AMD_CG_STATE_GATE);
 		athub_v2_1_update_medium_grain_light_sleep(adev, state == AMD_CG_STATE_GATE);
 		break;
