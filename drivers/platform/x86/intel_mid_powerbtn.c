/*
 * Power button driver for Intel MID platforms.
 *
 * Copyright (C) 2010,2017 Intel Corp
 *
 * Author: Hong Liu <hong.liu@intel.com>
 * Author: Andy Shevchenko <andriy.shevchenko@linux.intel.com>
 *
 * This program is free software; you can redistribute it and/or modify
 * it under the terms of the GNU General Public License as published by
 * the Free Software Foundation; version 2 of the License.
 *
 * This program is distributed in the hope that it will be useful, but
 * WITHOUT ANY WARRANTY; without even the implied warranty of
 * MERCHANTABILITY or FITNESS FOR A PARTICULAR PURPOSE. See the GNU
 * General Public License for more details.
 */

#include <linux/init.h>
#include <linux/input.h>
#include <linux/interrupt.h>
#include <linux/mfd/intel_msic.h>
#include <linux/module.h>
#include <linux/platform_device.h>
#include <linux/pm_wakeirq.h>
#include <linux/slab.h>

#include <asm/cpu_device_id.h>
#include <asm/intel-family.h>
#include <asm/intel_scu_ipc.h>

#define DRIVER_NAME "msic_power_btn"

#define MSIC_PB_LEVEL	(1 << 3) /* 1 - release, 0 - press */

/*
 * MSIC document ti_datasheet defines the 1st bit reg 0x21 is used to mask
 * power button interrupt
 */
#define MSIC_PWRBTNM    (1 << 0)

/* Intel Tangier */
#define BCOVE_PB_LEVEL		(1 << 4)	/* 1 - release, 0 - press */

/* Basin Cove PMIC */
#define BCOVE_PBIRQ		0x02
#define BCOVE_IRQLVL1MSK	0x0c
#define BCOVE_PBIRQMASK		0x0d
#define BCOVE_PBSTATUS		0x27

struct mid_pb_ddata {
	struct device *dev;
	int irq;
	struct input_dev *input;
	unsigned short mirqlvl1_addr;
	unsigned short pbstat_addr;
	u8 pbstat_mask;
	int (*setup)(struct mid_pb_ddata *ddata);
};

static int mid_pbstat(struct mid_pb_ddata *ddata, int *value)
{
	struct input_dev *input = ddata->input;
	int ret;
	u8 pbstat;

	ret = intel_scu_ipc_ioread8(ddata->pbstat_addr, &pbstat);
	if (ret)
		return ret;

	dev_dbg(input->dev.parent, "PB_INT status= %d\n", pbstat);

	*value = !(pbstat & ddata->pbstat_mask);
	return 0;
}

static int mid_irq_ack(struct mid_pb_ddata *ddata)
{
	return intel_scu_ipc_update_register(ddata->mirqlvl1_addr, 0, MSIC_PWRBTNM);
}

static int mrfld_setup(struct mid_pb_ddata *ddata)
{
	/* Unmask the PBIRQ and MPBIRQ on Tangier */
	intel_scu_ipc_update_register(BCOVE_PBIRQ, 0, MSIC_PWRBTNM);
	intel_scu_ipc_update_register(BCOVE_PBIRQMASK, 0, MSIC_PWRBTNM);

	return 0;
}

static irqreturn_t mid_pb_isr(int irq, void *dev_id)
{
	struct mid_pb_ddata *ddata = dev_id;
	struct input_dev *input = ddata->input;
	int value = 0;
	int ret;

	ret = mid_pbstat(ddata, &value);
	if (ret < 0) {
		dev_err(input->dev.parent,
			"Read error %d while reading MSIC_PB_STATUS\n", ret);
	} else {
		input_event(input, EV_KEY, KEY_POWER, value);
		input_sync(input);
	}

	mid_irq_ack(ddata);
	return IRQ_HANDLED;
}

static struct mid_pb_ddata mfld_ddata = {
	.mirqlvl1_addr	= INTEL_MSIC_IRQLVL1MSK,
	.pbstat_addr	= INTEL_MSIC_PBSTATUS,
	.pbstat_mask	= MSIC_PB_LEVEL,
};

static struct mid_pb_ddata mrfld_ddata = {
	.mirqlvl1_addr	= BCOVE_IRQLVL1MSK,
	.pbstat_addr	= BCOVE_PBSTATUS,
	.pbstat_mask	= BCOVE_PB_LEVEL,
	.setup	= mrfld_setup,
};

#define ICPU(model, ddata)	\
	{ X86_VENDOR_INTEL, 6, model, X86_FEATURE_ANY, (kernel_ulong_t)&ddata }

static const struct x86_cpu_id mid_pb_cpu_ids[] = {
	ICPU(INTEL_FAM6_ATOM_PENWELL,		mfld_ddata),
	ICPU(INTEL_FAM6_ATOM_MERRIFIELD,	mrfld_ddata),
	{}
};

static int mid_pb_probe(struct platform_device *pdev)
{
	const struct x86_cpu_id *id;
	struct mid_pb_ddata *ddata;
	struct input_dev *input;
	int irq = platform_get_irq(pdev, 0);
	int error;

	id = x86_match_cpu(mid_pb_cpu_ids);
	if (!id)
		return -ENODEV;

	if (irq < 0)
		return -EINVAL;

	input = devm_input_allocate_device(&pdev->dev);
	if (!input)
		return -ENOMEM;

	input->name = pdev->name;
	input->phys = "power-button/input0";
	input->id.bustype = BUS_HOST;
	input->dev.parent = &pdev->dev;

	input_set_capability(input, EV_KEY, KEY_POWER);

<<<<<<< HEAD
	error = request_threaded_irq(irq, NULL, mfld_pb_isr, IRQF_ONESHOT,
				     DRIVER_NAME, input);
	if (error) {
		dev_err(&pdev->dev, "Unable to request irq %d for mfld power"
				"button\n", irq);
		goto err_free_input;
=======
	ddata = (struct mid_pb_ddata *)id->driver_data;
	if (!ddata)
		return -ENODATA;

	ddata->dev = &pdev->dev;
	ddata->irq = irq;
	ddata->input = input;

	if (ddata->setup) {
		error = ddata->setup(ddata);
		if (error)
			return error;
>>>>>>> a71c9a1c
	}

	error = devm_request_threaded_irq(&pdev->dev, irq, NULL, mid_pb_isr,
					  IRQF_ONESHOT, DRIVER_NAME, ddata);
	if (error) {
		dev_err(&pdev->dev,
			"Unable to request irq %d for MID power button\n", irq);
		return error;
	}

	error = input_register_device(input);
	if (error) {
		dev_err(&pdev->dev,
			"Unable to register input dev, error %d\n", error);
		return error;
	}

	platform_set_drvdata(pdev, ddata);

	/*
	 * SCU firmware might send power button interrupts to IA core before
	 * kernel boots and doesn't get EOI from IA core. The first bit of
	 * MSIC reg 0x21 is kept masked, and SCU firmware doesn't send new
	 * power interrupt to Android kernel. Unmask the bit when probing
	 * power button in kernel.
	 * There is a very narrow race between irq handler and power button
	 * initialization. The race happens rarely. So we needn't worry
	 * about it.
	 */
	error = mid_irq_ack(ddata);
	if (error) {
		dev_err(&pdev->dev,
			"Unable to clear power button interrupt, error: %d\n",
			error);
		return error;
	}

	device_init_wakeup(&pdev->dev, true);
	dev_pm_set_wake_irq(&pdev->dev, irq);

	return 0;
}

static int mid_pb_remove(struct platform_device *pdev)
{
	dev_pm_clear_wake_irq(&pdev->dev);
	device_init_wakeup(&pdev->dev, false);

	return 0;
}

static struct platform_driver mid_pb_driver = {
	.driver = {
		.name = DRIVER_NAME,
	},
	.probe	= mid_pb_probe,
	.remove	= mid_pb_remove,
};

module_platform_driver(mid_pb_driver);

MODULE_AUTHOR("Hong Liu <hong.liu@intel.com>");
MODULE_DESCRIPTION("Intel MID Power Button Driver");
MODULE_LICENSE("GPL v2");
MODULE_ALIAS("platform:" DRIVER_NAME);<|MERGE_RESOLUTION|>--- conflicted
+++ resolved
@@ -156,14 +156,6 @@
 
 	input_set_capability(input, EV_KEY, KEY_POWER);
 
-<<<<<<< HEAD
-	error = request_threaded_irq(irq, NULL, mfld_pb_isr, IRQF_ONESHOT,
-				     DRIVER_NAME, input);
-	if (error) {
-		dev_err(&pdev->dev, "Unable to request irq %d for mfld power"
-				"button\n", irq);
-		goto err_free_input;
-=======
 	ddata = (struct mid_pb_ddata *)id->driver_data;
 	if (!ddata)
 		return -ENODATA;
@@ -176,7 +168,6 @@
 		error = ddata->setup(ddata);
 		if (error)
 			return error;
->>>>>>> a71c9a1c
 	}
 
 	error = devm_request_threaded_irq(&pdev->dev, irq, NULL, mid_pb_isr,
