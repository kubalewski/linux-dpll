--- conflicted
+++ resolved
@@ -197,13 +197,9 @@
 	u32	hmfai;			/* 124-127 */
 	u8	_pad_128[134 - 128];	/* 128-133 */
 	u8	byte_134;			/* 134 */
-<<<<<<< HEAD
-	u8	_pad_135[4096 - 135];	/* 135-4095 */
-=======
 	u8	cpudirq;		/* 135 */
 	u16	cbl;			/* 136-137 */
 	u8	_pad_138[4096 - 138];	/* 138-4095 */
->>>>>>> 0ecfebd2
 } __packed __aligned(PAGE_SIZE);
 
 struct read_storage_sccb {
