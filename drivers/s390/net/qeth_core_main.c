--- conflicted
+++ resolved
@@ -4000,10 +4000,6 @@
 	bool is_first_elem = true;
 	int flush_cnt = 0;
 
-<<<<<<< HEAD
-	buffer = buf->buffer;
-=======
->>>>>>> bb176f67
 	refcount_inc(&skb->users);
 	skb_queue_tail(&buf->skb_list, skb);
 
@@ -4851,11 +4847,7 @@
 }
 EXPORT_SYMBOL_GPL(qeth_vm_request_mac);
 
-<<<<<<< HEAD
-static inline int qeth_get_qdio_q_format(struct qeth_card *card)
-=======
 static int qeth_get_qdio_q_format(struct qeth_card *card)
->>>>>>> bb176f67
 {
 	if (card->info.type == QETH_CARD_TYPE_IQD)
 		return QDIO_IQDIO_QFMT;
