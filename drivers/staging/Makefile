--- conflicted
+++ resolved
@@ -53,9 +53,5 @@
 obj-$(CONFIG_USB_WUSB)		+= wusbcore/
 obj-$(CONFIG_EXFAT_FS)		+= exfat/
 obj-$(CONFIG_QLGE)		+= qlge/
-<<<<<<< HEAD
 obj-$(CONFIG_NET_VENDOR_HP)	+= hp/
-=======
-obj-$(CONFIG_VBOXSF_FS)		+= vboxsf/
-obj-$(CONFIG_WFX)		+= wfx/
->>>>>>> 0f6f8749
+obj-$(CONFIG_WFX)		+= wfx/