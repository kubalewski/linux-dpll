/*
 *  linux/fs/isofs/inode.c
 *
 *  (C) 1991  Linus Torvalds - minix filesystem
 *      1992, 1993, 1994  Eric Youngdale Modified for ISO 9660 filesystem.
 *      1994  Eberhard Mönkeberg - multi session handling.
 *      1995  Mark Dobie - allow mounting of some weird VideoCDs and PhotoCDs.
 *	1997  Gordon Chaffee - Joliet CDs
 *	1998  Eric Lammerts - ISO 9660 Level 3
 *	2004  Paul Serice - Inode Support pushed out from 4GB to 128GB
 *	2004  Paul Serice - NFS Export Operations
 */

#include <linux/init.h>
#include <linux/module.h>

#include <linux/slab.h>
#include <linux/cred.h>
#include <linux/nls.h>
#include <linux/ctype.h>
#include <linux/statfs.h>
#include <linux/cdrom.h>
#include <linux/parser.h>
#include <linux/mpage.h>
#include <linux/user_namespace.h>
#include <linux/seq_file.h>

#include "isofs.h"
#include "zisofs.h"

#define BEQUIET

static int isofs_hashi(const struct dentry *parent, struct qstr *qstr);
static int isofs_dentry_cmpi(const struct dentry *dentry,
		unsigned int len, const char *str, const struct qstr *name);

#ifdef CONFIG_JOLIET
static int isofs_hashi_ms(const struct dentry *parent, struct qstr *qstr);
static int isofs_hash_ms(const struct dentry *parent, struct qstr *qstr);
static int isofs_dentry_cmpi_ms(const struct dentry *dentry,
		unsigned int len, const char *str, const struct qstr *name);
static int isofs_dentry_cmp_ms(const struct dentry *dentry,
		unsigned int len, const char *str, const struct qstr *name);
#endif

static void isofs_put_super(struct super_block *sb)
{
	struct isofs_sb_info *sbi = ISOFS_SB(sb);

#ifdef CONFIG_JOLIET
	unload_nls(sbi->s_nls_iocharset);
#endif

	kfree(sbi);
	sb->s_fs_info = NULL;
	return;
}

static int isofs_read_inode(struct inode *, int relocated);
static int isofs_statfs (struct dentry *, struct kstatfs *);
static int isofs_show_options(struct seq_file *, struct dentry *);

static struct kmem_cache *isofs_inode_cachep;

static struct inode *isofs_alloc_inode(struct super_block *sb)
{
	struct iso_inode_info *ei;
	ei = kmem_cache_alloc(isofs_inode_cachep, GFP_KERNEL);
	if (!ei)
		return NULL;
	return &ei->vfs_inode;
}

static void isofs_i_callback(struct rcu_head *head)
{
	struct inode *inode = container_of(head, struct inode, i_rcu);
	kmem_cache_free(isofs_inode_cachep, ISOFS_I(inode));
}

static void isofs_destroy_inode(struct inode *inode)
{
	call_rcu(&inode->i_rcu, isofs_i_callback);
}

static void init_once(void *foo)
{
	struct iso_inode_info *ei = foo;

	inode_init_once(&ei->vfs_inode);
}

static int __init init_inodecache(void)
{
	isofs_inode_cachep = kmem_cache_create("isofs_inode_cache",
					sizeof(struct iso_inode_info),
					0, (SLAB_RECLAIM_ACCOUNT|
					SLAB_MEM_SPREAD|SLAB_ACCOUNT),
					init_once);
	if (!isofs_inode_cachep)
		return -ENOMEM;
	return 0;
}

static void destroy_inodecache(void)
{
	/*
	 * Make sure all delayed rcu free inodes are flushed before we
	 * destroy cache.
	 */
	rcu_barrier();
	kmem_cache_destroy(isofs_inode_cachep);
}

static int isofs_remount(struct super_block *sb, int *flags, char *data)
{
	sync_filesystem(sb);
	if (!(*flags & MS_RDONLY))
		return -EROFS;
	return 0;
}

static const struct super_operations isofs_sops = {
	.alloc_inode	= isofs_alloc_inode,
	.destroy_inode	= isofs_destroy_inode,
	.put_super	= isofs_put_super,
	.statfs		= isofs_statfs,
	.remount_fs	= isofs_remount,
	.show_options	= isofs_show_options,
};


static const struct dentry_operations isofs_dentry_ops[] = {
	{
		.d_hash		= isofs_hashi,
		.d_compare	= isofs_dentry_cmpi,
	},
#ifdef CONFIG_JOLIET
	{
		.d_hash		= isofs_hash_ms,
		.d_compare	= isofs_dentry_cmp_ms,
	},
	{
		.d_hash		= isofs_hashi_ms,
		.d_compare	= isofs_dentry_cmpi_ms,
	},
#endif
};

struct iso9660_options{
	unsigned int rock:1;
	unsigned int joliet:1;
	unsigned int cruft:1;
	unsigned int hide:1;
	unsigned int showassoc:1;
	unsigned int nocompress:1;
	unsigned int overriderockperm:1;
	unsigned int uid_set:1;
	unsigned int gid_set:1;
	unsigned int utf8:1;
	unsigned char map;
	unsigned char check;
	unsigned int blocksize;
	umode_t fmode;
	umode_t dmode;
	kgid_t gid;
	kuid_t uid;
	char *iocharset;
	/* LVE */
	s32 session;
	s32 sbsector;
};

/*
 * Compute the hash for the isofs name corresponding to the dentry.
 */
static int
isofs_hashi_common(const struct dentry *dentry, struct qstr *qstr, int ms)
{
	const char *name;
	int len;
	char c;
	unsigned long hash;

	len = qstr->len;
	name = qstr->name;
	if (ms) {
		while (len && name[len-1] == '.')
			len--;
	}

	hash = init_name_hash(dentry);
	while (len--) {
		c = tolower(*name++);
		hash = partial_name_hash(c, hash);
	}
	qstr->hash = end_name_hash(hash);

	return 0;
}

/*
 * Compare of two isofs names.
 */
static int isofs_dentry_cmp_common(
		unsigned int len, const char *str,
		const struct qstr *name, int ms, int ci)
{
	int alen, blen;

	/* A filename cannot end in '.' or we treat it like it has none */
	alen = name->len;
	blen = len;
	if (ms) {
		while (alen && name->name[alen-1] == '.')
			alen--;
		while (blen && str[blen-1] == '.')
			blen--;
	}
	if (alen == blen) {
		if (ci) {
			if (strncasecmp(name->name, str, alen) == 0)
				return 0;
		} else {
			if (strncmp(name->name, str, alen) == 0)
				return 0;
		}
	}
	return 1;
}

static int
isofs_hashi(const struct dentry *dentry, struct qstr *qstr)
{
	return isofs_hashi_common(dentry, qstr, 0);
}

static int
isofs_dentry_cmpi(const struct dentry *dentry,
		unsigned int len, const char *str, const struct qstr *name)
{
	return isofs_dentry_cmp_common(len, str, name, 0, 1);
}

#ifdef CONFIG_JOLIET
/*
 * Compute the hash for the isofs name corresponding to the dentry.
 */
static int
isofs_hash_common(const struct dentry *dentry, struct qstr *qstr, int ms)
{
	const char *name;
	int len;

	len = qstr->len;
	name = qstr->name;
	if (ms) {
		while (len && name[len-1] == '.')
			len--;
	}

	qstr->hash = full_name_hash(dentry, name, len);

	return 0;
}

static int
isofs_hash_ms(const struct dentry *dentry, struct qstr *qstr)
{
	return isofs_hash_common(dentry, qstr, 1);
}

static int
isofs_hashi_ms(const struct dentry *dentry, struct qstr *qstr)
{
	return isofs_hashi_common(dentry, qstr, 1);
}

static int
isofs_dentry_cmp_ms(const struct dentry *dentry,
		unsigned int len, const char *str, const struct qstr *name)
{
	return isofs_dentry_cmp_common(len, str, name, 1, 0);
}

static int
isofs_dentry_cmpi_ms(const struct dentry *dentry,
		unsigned int len, const char *str, const struct qstr *name)
{
	return isofs_dentry_cmp_common(len, str, name, 1, 1);
}
#endif

enum {
	Opt_block, Opt_check_r, Opt_check_s, Opt_cruft, Opt_gid, Opt_ignore,
	Opt_iocharset, Opt_map_a, Opt_map_n, Opt_map_o, Opt_mode, Opt_nojoliet,
	Opt_norock, Opt_sb, Opt_session, Opt_uid, Opt_unhide, Opt_utf8, Opt_err,
	Opt_nocompress, Opt_hide, Opt_showassoc, Opt_dmode, Opt_overriderockperm,
};

static const match_table_t tokens = {
	{Opt_norock, "norock"},
	{Opt_nojoliet, "nojoliet"},
	{Opt_unhide, "unhide"},
	{Opt_hide, "hide"},
	{Opt_showassoc, "showassoc"},
	{Opt_cruft, "cruft"},
	{Opt_utf8, "utf8"},
	{Opt_iocharset, "iocharset=%s"},
	{Opt_map_a, "map=acorn"},
	{Opt_map_a, "map=a"},
	{Opt_map_n, "map=normal"},
	{Opt_map_n, "map=n"},
	{Opt_map_o, "map=off"},
	{Opt_map_o, "map=o"},
	{Opt_session, "session=%u"},
	{Opt_sb, "sbsector=%u"},
	{Opt_check_r, "check=relaxed"},
	{Opt_check_r, "check=r"},
	{Opt_check_s, "check=strict"},
	{Opt_check_s, "check=s"},
	{Opt_uid, "uid=%u"},
	{Opt_gid, "gid=%u"},
	{Opt_mode, "mode=%u"},
	{Opt_dmode, "dmode=%u"},
	{Opt_overriderockperm, "overriderockperm"},
	{Opt_block, "block=%u"},
	{Opt_ignore, "conv=binary"},
	{Opt_ignore, "conv=b"},
	{Opt_ignore, "conv=text"},
	{Opt_ignore, "conv=t"},
	{Opt_ignore, "conv=mtext"},
	{Opt_ignore, "conv=m"},
	{Opt_ignore, "conv=auto"},
	{Opt_ignore, "conv=a"},
	{Opt_nocompress, "nocompress"},
	{Opt_err, NULL}
};

static int parse_options(char *options, struct iso9660_options *popt)
{
	char *p;
	int option;

	popt->map = 'n';
	popt->rock = 1;
	popt->joliet = 1;
	popt->cruft = 0;
	popt->hide = 0;
	popt->showassoc = 0;
	popt->check = 'u';		/* unset */
	popt->nocompress = 0;
	popt->blocksize = 1024;
	popt->fmode = popt->dmode = ISOFS_INVALID_MODE;
	popt->uid_set = 0;
	popt->gid_set = 0;
	popt->gid = GLOBAL_ROOT_GID;
	popt->uid = GLOBAL_ROOT_UID;
	popt->iocharset = NULL;
	popt->utf8 = 0;
	popt->overriderockperm = 0;
	popt->session=-1;
	popt->sbsector=-1;
	if (!options)
		return 1;

	while ((p = strsep(&options, ",")) != NULL) {
		int token;
		substring_t args[MAX_OPT_ARGS];
		unsigned n;

		if (!*p)
			continue;

		token = match_token(p, tokens, args);
		switch (token) {
		case Opt_norock:
			popt->rock = 0;
			break;
		case Opt_nojoliet:
			popt->joliet = 0;
			break;
		case Opt_hide:
			popt->hide = 1;
			break;
		case Opt_unhide:
		case Opt_showassoc:
			popt->showassoc = 1;
			break;
		case Opt_cruft:
			popt->cruft = 1;
			break;
		case Opt_utf8:
			popt->utf8 = 1;
			break;
#ifdef CONFIG_JOLIET
		case Opt_iocharset:
			popt->iocharset = match_strdup(&args[0]);
			break;
#endif
		case Opt_map_a:
			popt->map = 'a';
			break;
		case Opt_map_o:
			popt->map = 'o';
			break;
		case Opt_map_n:
			popt->map = 'n';
			break;
		case Opt_session:
			if (match_int(&args[0], &option))
				return 0;
			n = option;
			/*
			 * Track numbers are supposed to be in range 1-99, the
			 * mount option starts indexing at 0.
			 */
			if (n >= 99)
				return 0;
			popt->session = n + 1;
			break;
		case Opt_sb:
			if (match_int(&args[0], &option))
				return 0;
			popt->sbsector = option;
			break;
		case Opt_check_r:
			popt->check = 'r';
			break;
		case Opt_check_s:
			popt->check = 's';
			break;
		case Opt_ignore:
			break;
		case Opt_uid:
			if (match_int(&args[0], &option))
				return 0;
			popt->uid = make_kuid(current_user_ns(), option);
			if (!uid_valid(popt->uid))
				return 0;
			popt->uid_set = 1;
			break;
		case Opt_gid:
			if (match_int(&args[0], &option))
				return 0;
			popt->gid = make_kgid(current_user_ns(), option);
			if (!gid_valid(popt->gid))
				return 0;
			popt->gid_set = 1;
			break;
		case Opt_mode:
			if (match_int(&args[0], &option))
				return 0;
			popt->fmode = option;
			break;
		case Opt_dmode:
			if (match_int(&args[0], &option))
				return 0;
			popt->dmode = option;
			break;
		case Opt_overriderockperm:
			popt->overriderockperm = 1;
			break;
		case Opt_block:
			if (match_int(&args[0], &option))
				return 0;
			n = option;
			if (n != 512 && n != 1024 && n != 2048)
				return 0;
			popt->blocksize = n;
			break;
		case Opt_nocompress:
			popt->nocompress = 1;
			break;
		default:
			return 0;
		}
	}
	return 1;
}

/*
 * Display the mount options in /proc/mounts.
 */
static int isofs_show_options(struct seq_file *m, struct dentry *root)
{
	struct isofs_sb_info *sbi = ISOFS_SB(root->d_sb);

	if (!sbi->s_rock)		seq_puts(m, ",norock");
	else if (!sbi->s_joliet_level)	seq_puts(m, ",nojoliet");
	if (sbi->s_cruft)		seq_puts(m, ",cruft");
	if (sbi->s_hide)		seq_puts(m, ",hide");
	if (sbi->s_nocompress)		seq_puts(m, ",nocompress");
	if (sbi->s_overriderockperm)	seq_puts(m, ",overriderockperm");
	if (sbi->s_showassoc)		seq_puts(m, ",showassoc");
	if (sbi->s_utf8)		seq_puts(m, ",utf8");

	if (sbi->s_check)		seq_printf(m, ",check=%c", sbi->s_check);
	if (sbi->s_mapping)		seq_printf(m, ",map=%c", sbi->s_mapping);
	if (sbi->s_session != 255)	seq_printf(m, ",session=%u", sbi->s_session - 1);
	if (sbi->s_sbsector != -1)	seq_printf(m, ",sbsector=%u", sbi->s_sbsector);

	if (root->d_sb->s_blocksize != 1024)
		seq_printf(m, ",blocksize=%lu", root->d_sb->s_blocksize);

	if (sbi->s_uid_set)
		seq_printf(m, ",uid=%u",
			   from_kuid_munged(&init_user_ns, sbi->s_uid));
	if (sbi->s_gid_set)
		seq_printf(m, ",gid=%u",
			   from_kgid_munged(&init_user_ns, sbi->s_gid));

	if (sbi->s_dmode != ISOFS_INVALID_MODE)
		seq_printf(m, ",dmode=%o", sbi->s_dmode);
	if (sbi->s_fmode != ISOFS_INVALID_MODE)
		seq_printf(m, ",fmode=%o", sbi->s_fmode);

<<<<<<< HEAD
	if (sbi->s_nls_iocharset &&
	    strcmp(sbi->s_nls_iocharset->charset, CONFIG_NLS_DEFAULT) != 0)
		seq_printf(m, ",iocharset=%s", sbi->s_nls_iocharset->charset);
=======
#ifdef CONFIG_JOLIET
	if (sbi->s_nls_iocharset &&
	    strcmp(sbi->s_nls_iocharset->charset, CONFIG_NLS_DEFAULT) != 0)
		seq_printf(m, ",iocharset=%s", sbi->s_nls_iocharset->charset);
#endif
>>>>>>> bb176f67
	return 0;
}

/*
 * look if the driver can tell the multi session redirection value
 *
 * don't change this if you don't know what you do, please!
 * Multisession is legal only with XA disks.
 * A non-XA disk with more than one volume descriptor may do it right, but
 * usually is written in a nowhere standardized "multi-partition" manner.
 * Multisession uses absolute addressing (solely the first frame of the whole
 * track is #0), multi-partition uses relative addressing (each first frame of
 * each track is #0), and a track is not a session.
 *
 * A broken CDwriter software or drive firmware does not set new standards,
 * at least not if conflicting with the existing ones.
 *
 * emoenke@gwdg.de
 */
#define WE_OBEY_THE_WRITTEN_STANDARDS 1

static unsigned int isofs_get_last_session(struct super_block *sb, s32 session)
{
	struct cdrom_multisession ms_info;
	unsigned int vol_desc_start;
	struct block_device *bdev = sb->s_bdev;
	int i;

	vol_desc_start=0;
	ms_info.addr_format=CDROM_LBA;
	if (session > 0) {
		struct cdrom_tocentry Te;
		Te.cdte_track=session;
		Te.cdte_format=CDROM_LBA;
		i = ioctl_by_bdev(bdev, CDROMREADTOCENTRY, (unsigned long) &Te);
		if (!i) {
			printk(KERN_DEBUG "ISOFS: Session %d start %d type %d\n",
				session, Te.cdte_addr.lba,
				Te.cdte_ctrl&CDROM_DATA_TRACK);
			if ((Te.cdte_ctrl&CDROM_DATA_TRACK) == 4)
				return Te.cdte_addr.lba;
		}

		printk(KERN_ERR "ISOFS: Invalid session number or type of track\n");
	}
	i = ioctl_by_bdev(bdev, CDROMMULTISESSION, (unsigned long) &ms_info);
	if (session > 0)
		printk(KERN_ERR "ISOFS: Invalid session number\n");
#if 0
	printk(KERN_DEBUG "isofs.inode: CDROMMULTISESSION: rc=%d\n",i);
	if (i==0) {
		printk(KERN_DEBUG "isofs.inode: XA disk: %s\n",ms_info.xa_flag?"yes":"no");
		printk(KERN_DEBUG "isofs.inode: vol_desc_start = %d\n", ms_info.addr.lba);
	}
#endif
	if (i==0)
#if WE_OBEY_THE_WRITTEN_STANDARDS
		if (ms_info.xa_flag) /* necessary for a valid ms_info.addr */
#endif
			vol_desc_start=ms_info.addr.lba;
	return vol_desc_start;
}

/*
 * Check if root directory is empty (has less than 3 files).
 *
 * Used to detect broken CDs where ISO root directory is empty but Joliet root
 * directory is OK. If such CD has Rock Ridge extensions, they will be disabled
 * (and Joliet used instead) or else no files would be visible.
 */
static bool rootdir_empty(struct super_block *sb, unsigned long block)
{
	int offset = 0, files = 0, de_len;
	struct iso_directory_record *de;
	struct buffer_head *bh;

	bh = sb_bread(sb, block);
	if (!bh)
		return true;
	while (files < 3) {
		de = (struct iso_directory_record *) (bh->b_data + offset);
		de_len = *(unsigned char *) de;
		if (de_len == 0)
			break;
		files++;
		offset += de_len;
	}
	brelse(bh);
	return files < 3;
}

/*
 * Initialize the superblock and read the root inode.
 *
 * Note: a check_disk_change() has been done immediately prior
 * to this call, so we don't need to check again.
 */
static int isofs_fill_super(struct super_block *s, void *data, int silent)
{
	struct buffer_head *bh = NULL, *pri_bh = NULL;
	struct hs_primary_descriptor *h_pri = NULL;
	struct iso_primary_descriptor *pri = NULL;
	struct iso_supplementary_descriptor *sec = NULL;
	struct iso_directory_record *rootp;
	struct inode *inode;
	struct iso9660_options opt;
	struct isofs_sb_info *sbi;
	unsigned long first_data_zone;
	int joliet_level = 0;
	int iso_blknum, block;
	int orig_zonesize;
	int table, error = -EINVAL;
	unsigned int vol_desc_start;

	sbi = kzalloc(sizeof(*sbi), GFP_KERNEL);
	if (!sbi)
		return -ENOMEM;
	s->s_fs_info = sbi;

	if (!parse_options((char *)data, &opt))
		goto out_freesbi;

	/*
	 * First of all, get the hardware blocksize for this device.
	 * If we don't know what it is, or the hardware blocksize is
	 * larger than the blocksize the user specified, then use
	 * that value.
	 */
	/*
	 * What if bugger tells us to go beyond page size?
	 */
	opt.blocksize = sb_min_blocksize(s, opt.blocksize);

	sbi->s_high_sierra = 0; /* default is iso9660 */
	sbi->s_session = opt.session;
	sbi->s_sbsector = opt.sbsector;

	vol_desc_start = (opt.sbsector != -1) ?
		opt.sbsector : isofs_get_last_session(s,opt.session);

	for (iso_blknum = vol_desc_start+16;
		iso_blknum < vol_desc_start+100; iso_blknum++) {
		struct hs_volume_descriptor *hdp;
		struct iso_volume_descriptor  *vdp;

		block = iso_blknum << (ISOFS_BLOCK_BITS - s->s_blocksize_bits);
		if (!(bh = sb_bread(s, block)))
			goto out_no_read;

		vdp = (struct iso_volume_descriptor *)bh->b_data;
		hdp = (struct hs_volume_descriptor *)bh->b_data;

		/*
		 * Due to the overlapping physical location of the descriptors,
		 * ISO CDs can match hdp->id==HS_STANDARD_ID as well. To ensure
		 * proper identification in this case, we first check for ISO.
		 */
		if (strncmp (vdp->id, ISO_STANDARD_ID, sizeof vdp->id) == 0) {
			if (isonum_711(vdp->type) == ISO_VD_END)
				break;
			if (isonum_711(vdp->type) == ISO_VD_PRIMARY) {
				if (!pri) {
					pri = (struct iso_primary_descriptor *)vdp;
					/* Save the buffer in case we need it ... */
					pri_bh = bh;
					bh = NULL;
				}
			}
#ifdef CONFIG_JOLIET
			else if (isonum_711(vdp->type) == ISO_VD_SUPPLEMENTARY) {
				sec = (struct iso_supplementary_descriptor *)vdp;
				if (sec->escape[0] == 0x25 && sec->escape[1] == 0x2f) {
					if (opt.joliet) {
						if (sec->escape[2] == 0x40)
							joliet_level = 1;
						else if (sec->escape[2] == 0x43)
							joliet_level = 2;
						else if (sec->escape[2] == 0x45)
							joliet_level = 3;

						printk(KERN_DEBUG "ISO 9660 Extensions: "
							"Microsoft Joliet Level %d\n",
							joliet_level);
					}
					goto root_found;
				} else {
				/* Unknown supplementary volume descriptor */
				sec = NULL;
				}
			}
#endif
		} else {
			if (strncmp (hdp->id, HS_STANDARD_ID, sizeof hdp->id) == 0) {
				if (isonum_711(hdp->type) != ISO_VD_PRIMARY)
					goto out_freebh;

				sbi->s_high_sierra = 1;
				opt.rock = 0;
				h_pri = (struct hs_primary_descriptor *)vdp;
				goto root_found;
			}
		}

		/* Just skip any volume descriptors we don't recognize */

		brelse(bh);
		bh = NULL;
	}
	/*
	 * If we fall through, either no volume descriptor was found,
	 * or else we passed a primary descriptor looking for others.
	 */
	if (!pri)
		goto out_unknown_format;
	brelse(bh);
	bh = pri_bh;
	pri_bh = NULL;

root_found:
	/* We don't support read-write mounts */
	if (!sb_rdonly(s)) {
		error = -EACCES;
		goto out_freebh;
	}

	if (joliet_level && (!pri || !opt.rock)) {
		/* This is the case of Joliet with the norock mount flag.
		 * A disc with both Joliet and Rock Ridge is handled later
		 */
		pri = (struct iso_primary_descriptor *) sec;
	}

	if(sbi->s_high_sierra){
		rootp = (struct iso_directory_record *) h_pri->root_directory_record;
		sbi->s_nzones = isonum_733(h_pri->volume_space_size);
		sbi->s_log_zone_size = isonum_723(h_pri->logical_block_size);
		sbi->s_max_size = isonum_733(h_pri->volume_space_size);
	} else {
		if (!pri)
			goto out_freebh;
		rootp = (struct iso_directory_record *) pri->root_directory_record;
		sbi->s_nzones = isonum_733(pri->volume_space_size);
		sbi->s_log_zone_size = isonum_723(pri->logical_block_size);
		sbi->s_max_size = isonum_733(pri->volume_space_size);
	}

	sbi->s_ninodes = 0; /* No way to figure this out easily */

	orig_zonesize = sbi->s_log_zone_size;
	/*
	 * If the zone size is smaller than the hardware sector size,
	 * this is a fatal error.  This would occur if the disc drive
	 * had sectors that were 2048 bytes, but the filesystem had
	 * blocks that were 512 bytes (which should only very rarely
	 * happen.)
	 */
	if (orig_zonesize < opt.blocksize)
		goto out_bad_size;

	/* RDE: convert log zone size to bit shift */
	switch (sbi->s_log_zone_size) {
	case  512: sbi->s_log_zone_size =  9; break;
	case 1024: sbi->s_log_zone_size = 10; break;
	case 2048: sbi->s_log_zone_size = 11; break;

	default:
		goto out_bad_zone_size;
	}

	s->s_magic = ISOFS_SUPER_MAGIC;

	/*
	 * With multi-extent files, file size is only limited by the maximum
	 * size of a file system, which is 8 TB.
	 */
	s->s_maxbytes = 0x80000000000LL;

	/* Set this for reference. Its not currently used except on write
	   which we don't have .. */

	first_data_zone = isonum_733(rootp->extent) +
			  isonum_711(rootp->ext_attr_length);
	sbi->s_firstdatazone = first_data_zone;
#ifndef BEQUIET
	printk(KERN_DEBUG "ISOFS: Max size:%ld   Log zone size:%ld\n",
		sbi->s_max_size, 1UL << sbi->s_log_zone_size);
	printk(KERN_DEBUG "ISOFS: First datazone:%ld\n", sbi->s_firstdatazone);
	if(sbi->s_high_sierra)
		printk(KERN_DEBUG "ISOFS: Disc in High Sierra format.\n");
#endif

	/*
	 * If the Joliet level is set, we _may_ decide to use the
	 * secondary descriptor, but can't be sure until after we
	 * read the root inode. But before reading the root inode
	 * we may need to change the device blocksize, and would
	 * rather release the old buffer first. So, we cache the
	 * first_data_zone value from the secondary descriptor.
	 */
	if (joliet_level) {
		pri = (struct iso_primary_descriptor *) sec;
		rootp = (struct iso_directory_record *)
			pri->root_directory_record;
		first_data_zone = isonum_733(rootp->extent) +
				isonum_711(rootp->ext_attr_length);
	}

	/*
	 * We're all done using the volume descriptor, and may need
	 * to change the device blocksize, so release the buffer now.
	 */
	brelse(pri_bh);
	brelse(bh);

	/*
	 * Force the blocksize to 512 for 512 byte sectors.  The file
	 * read primitives really get it wrong in a bad way if we don't
	 * do this.
	 *
	 * Note - we should never be setting the blocksize to something
	 * less than the hardware sector size for the device.  If we
	 * do, we would end up having to read larger buffers and split
	 * out portions to satisfy requests.
	 *
	 * Note2- the idea here is that we want to deal with the optimal
	 * zonesize in the filesystem.  If we have it set to something less,
	 * then we have horrible problems with trying to piece together
	 * bits of adjacent blocks in order to properly read directory
	 * entries.  By forcing the blocksize in this way, we ensure
	 * that we will never be required to do this.
	 */
	sb_set_blocksize(s, orig_zonesize);

	sbi->s_nls_iocharset = NULL;

#ifdef CONFIG_JOLIET
	if (joliet_level && opt.utf8 == 0) {
		char *p = opt.iocharset ? opt.iocharset : CONFIG_NLS_DEFAULT;
		sbi->s_nls_iocharset = load_nls(p);
		if (! sbi->s_nls_iocharset) {
			/* Fail only if explicit charset specified */
			if (opt.iocharset)
				goto out_freesbi;
			sbi->s_nls_iocharset = load_nls_default();
		}
	}
#endif
	s->s_op = &isofs_sops;
	s->s_export_op = &isofs_export_ops;
	sbi->s_mapping = opt.map;
	sbi->s_rock = (opt.rock ? 2 : 0);
	sbi->s_rock_offset = -1; /* initial offset, will guess until SP is found*/
	sbi->s_cruft = opt.cruft;
	sbi->s_hide = opt.hide;
	sbi->s_showassoc = opt.showassoc;
	sbi->s_uid = opt.uid;
	sbi->s_gid = opt.gid;
	sbi->s_uid_set = opt.uid_set;
	sbi->s_gid_set = opt.gid_set;
	sbi->s_utf8 = opt.utf8;
	sbi->s_nocompress = opt.nocompress;
	sbi->s_overriderockperm = opt.overriderockperm;
	/*
	 * It would be incredibly stupid to allow people to mark every file
	 * on the disk as suid, so we merely allow them to set the default
	 * permissions.
	 */
	if (opt.fmode != ISOFS_INVALID_MODE)
		sbi->s_fmode = opt.fmode & 0777;
	else
		sbi->s_fmode = ISOFS_INVALID_MODE;
	if (opt.dmode != ISOFS_INVALID_MODE)
		sbi->s_dmode = opt.dmode & 0777;
	else
		sbi->s_dmode = ISOFS_INVALID_MODE;

	/*
	 * Read the root inode, which _may_ result in changing
	 * the s_rock flag. Once we have the final s_rock value,
	 * we then decide whether to use the Joliet descriptor.
	 */
	inode = isofs_iget(s, sbi->s_firstdatazone, 0);
	if (IS_ERR(inode))
		goto out_no_root;

	/*
	 * Fix for broken CDs with Rock Ridge and empty ISO root directory but
	 * correct Joliet root directory.
	 */
	if (sbi->s_rock == 1 && joliet_level &&
				rootdir_empty(s, sbi->s_firstdatazone)) {
		printk(KERN_NOTICE
			"ISOFS: primary root directory is empty. "
			"Disabling Rock Ridge and switching to Joliet.");
		sbi->s_rock = 0;
	}

	/*
	 * If this disk has both Rock Ridge and Joliet on it, then we
	 * want to use Rock Ridge by default.  This can be overridden
	 * by using the norock mount option.  There is still one other
	 * possibility that is not taken into account: a Rock Ridge
	 * CD with Unicode names.  Until someone sees such a beast, it
	 * will not be supported.
	 */
	if (sbi->s_rock == 1) {
		joliet_level = 0;
	} else if (joliet_level) {
		sbi->s_rock = 0;
		if (sbi->s_firstdatazone != first_data_zone) {
			sbi->s_firstdatazone = first_data_zone;
			printk(KERN_DEBUG
				"ISOFS: changing to secondary root\n");
			iput(inode);
			inode = isofs_iget(s, sbi->s_firstdatazone, 0);
			if (IS_ERR(inode))
				goto out_no_root;
		}
	}

	if (opt.check == 'u') {
		/* Only Joliet is case insensitive by default */
		if (joliet_level)
			opt.check = 'r';
		else
			opt.check = 's';
	}
	sbi->s_joliet_level = joliet_level;

	/* Make sure the root inode is a directory */
	if (!S_ISDIR(inode->i_mode)) {
		printk(KERN_WARNING
			"isofs_fill_super: root inode is not a directory. "
			"Corrupted media?\n");
		goto out_iput;
	}

	table = 0;
	if (joliet_level)
		table += 2;
	if (opt.check == 'r')
		table++;
	sbi->s_check = opt.check;

	if (table)
		s->s_d_op = &isofs_dentry_ops[table - 1];

	/* get the root dentry */
	s->s_root = d_make_root(inode);
	if (!(s->s_root)) {
		error = -ENOMEM;
		goto out_no_inode;
	}

	kfree(opt.iocharset);

	return 0;

	/*
	 * Display error messages and free resources.
	 */
out_iput:
	iput(inode);
	goto out_no_inode;
out_no_root:
	error = PTR_ERR(inode);
	if (error != -ENOMEM)
		printk(KERN_WARNING "%s: get root inode failed\n", __func__);
out_no_inode:
#ifdef CONFIG_JOLIET
	unload_nls(sbi->s_nls_iocharset);
#endif
	goto out_freesbi;
out_no_read:
	printk(KERN_WARNING "%s: bread failed, dev=%s, iso_blknum=%d, block=%d\n",
		__func__, s->s_id, iso_blknum, block);
	goto out_freebh;
out_bad_zone_size:
	printk(KERN_WARNING "ISOFS: Bad logical zone size %ld\n",
		sbi->s_log_zone_size);
	goto out_freebh;
out_bad_size:
	printk(KERN_WARNING "ISOFS: Logical zone size(%d) < hardware blocksize(%u)\n",
		orig_zonesize, opt.blocksize);
	goto out_freebh;
out_unknown_format:
	if (!silent)
		printk(KERN_WARNING "ISOFS: Unable to identify CD-ROM format.\n");

out_freebh:
	brelse(bh);
	brelse(pri_bh);
out_freesbi:
	kfree(opt.iocharset);
	kfree(sbi);
	s->s_fs_info = NULL;
	return error;
}

static int isofs_statfs (struct dentry *dentry, struct kstatfs *buf)
{
	struct super_block *sb = dentry->d_sb;
	u64 id = huge_encode_dev(sb->s_bdev->bd_dev);

	buf->f_type = ISOFS_SUPER_MAGIC;
	buf->f_bsize = sb->s_blocksize;
	buf->f_blocks = (ISOFS_SB(sb)->s_nzones
		<< (ISOFS_SB(sb)->s_log_zone_size - sb->s_blocksize_bits));
	buf->f_bfree = 0;
	buf->f_bavail = 0;
	buf->f_files = ISOFS_SB(sb)->s_ninodes;
	buf->f_ffree = 0;
	buf->f_fsid.val[0] = (u32)id;
	buf->f_fsid.val[1] = (u32)(id >> 32);
	buf->f_namelen = NAME_MAX;
	return 0;
}

/*
 * Get a set of blocks; filling in buffer_heads if already allocated
 * or getblk() if they are not.  Returns the number of blocks inserted
 * (-ve == error.)
 */
int isofs_get_blocks(struct inode *inode, sector_t iblock,
		     struct buffer_head **bh, unsigned long nblocks)
{
	unsigned long b_off = iblock;
	unsigned offset, sect_size;
	unsigned int firstext;
	unsigned long nextblk, nextoff;
	int section, rv, error;
	struct iso_inode_info *ei = ISOFS_I(inode);

	error = -EIO;
	rv = 0;
	if (iblock != b_off) {
		printk(KERN_DEBUG "%s: block number too large\n", __func__);
		goto abort;
	}


	offset = 0;
	firstext = ei->i_first_extent;
	sect_size = ei->i_section_size >> ISOFS_BUFFER_BITS(inode);
	nextblk = ei->i_next_section_block;
	nextoff = ei->i_next_section_offset;
	section = 0;

	while (nblocks) {
		/* If we are *way* beyond the end of the file, print a message.
		 * Access beyond the end of the file up to the next page boundary
		 * is normal, however because of the way the page cache works.
		 * In this case, we just return 0 so that we can properly fill
		 * the page with useless information without generating any
		 * I/O errors.
		 */
		if (b_off > ((inode->i_size + PAGE_SIZE - 1) >> ISOFS_BUFFER_BITS(inode))) {
			printk(KERN_DEBUG "%s: block >= EOF (%lu, %llu)\n",
				__func__, b_off,
				(unsigned long long)inode->i_size);
			goto abort;
		}

		/* On the last section, nextblk == 0, section size is likely to
		 * exceed sect_size by a partial block, and access beyond the
		 * end of the file will reach beyond the section size, too.
		 */
		while (nextblk && (b_off >= (offset + sect_size))) {
			struct inode *ninode;

			offset += sect_size;
			ninode = isofs_iget(inode->i_sb, nextblk, nextoff);
			if (IS_ERR(ninode)) {
				error = PTR_ERR(ninode);
				goto abort;
			}
			firstext  = ISOFS_I(ninode)->i_first_extent;
			sect_size = ISOFS_I(ninode)->i_section_size >> ISOFS_BUFFER_BITS(ninode);
			nextblk   = ISOFS_I(ninode)->i_next_section_block;
			nextoff   = ISOFS_I(ninode)->i_next_section_offset;
			iput(ninode);

			if (++section > 100) {
				printk(KERN_DEBUG "%s: More than 100 file sections ?!?"
					" aborting...\n", __func__);
				printk(KERN_DEBUG "%s: block=%lu firstext=%u sect_size=%u "
					"nextblk=%lu nextoff=%lu\n", __func__,
					b_off, firstext, (unsigned) sect_size,
					nextblk, nextoff);
				goto abort;
			}
		}

		if (*bh) {
			map_bh(*bh, inode->i_sb, firstext + b_off - offset);
		} else {
			*bh = sb_getblk(inode->i_sb, firstext+b_off-offset);
			if (!*bh)
				goto abort;
		}
		bh++;	/* Next buffer head */
		b_off++;	/* Next buffer offset */
		nblocks--;
		rv++;
	}

	error = 0;
abort:
	return rv != 0 ? rv : error;
}

/*
 * Used by the standard interfaces.
 */
static int isofs_get_block(struct inode *inode, sector_t iblock,
		    struct buffer_head *bh_result, int create)
{
	int ret;

	if (create) {
		printk(KERN_DEBUG "%s: Kernel tries to allocate a block\n", __func__);
		return -EROFS;
	}

	ret = isofs_get_blocks(inode, iblock, &bh_result, 1);
	return ret < 0 ? ret : 0;
}

static int isofs_bmap(struct inode *inode, sector_t block)
{
	struct buffer_head dummy;
	int error;

	dummy.b_state = 0;
	dummy.b_blocknr = -1000;
	error = isofs_get_block(inode, block, &dummy, 0);
	if (!error)
		return dummy.b_blocknr;
	return 0;
}

struct buffer_head *isofs_bread(struct inode *inode, sector_t block)
{
	sector_t blknr = isofs_bmap(inode, block);
	if (!blknr)
		return NULL;
	return sb_bread(inode->i_sb, blknr);
}

static int isofs_readpage(struct file *file, struct page *page)
{
	return mpage_readpage(page, isofs_get_block);
}

static int isofs_readpages(struct file *file, struct address_space *mapping,
			struct list_head *pages, unsigned nr_pages)
{
	return mpage_readpages(mapping, pages, nr_pages, isofs_get_block);
}

static sector_t _isofs_bmap(struct address_space *mapping, sector_t block)
{
	return generic_block_bmap(mapping,block,isofs_get_block);
}

static const struct address_space_operations isofs_aops = {
	.readpage = isofs_readpage,
	.readpages = isofs_readpages,
	.bmap = _isofs_bmap
};

static int isofs_read_level3_size(struct inode *inode)
{
	unsigned long bufsize = ISOFS_BUFFER_SIZE(inode);
	int high_sierra = ISOFS_SB(inode->i_sb)->s_high_sierra;
	struct buffer_head *bh = NULL;
	unsigned long block, offset, block_saved, offset_saved;
	int i = 0;
	int more_entries = 0;
	struct iso_directory_record *tmpde = NULL;
	struct iso_inode_info *ei = ISOFS_I(inode);

	inode->i_size = 0;

	/* The first 16 blocks are reserved as the System Area.  Thus,
	 * no inodes can appear in block 0.  We use this to flag that
	 * this is the last section. */
	ei->i_next_section_block = 0;
	ei->i_next_section_offset = 0;

	block = ei->i_iget5_block;
	offset = ei->i_iget5_offset;

	do {
		struct iso_directory_record *de;
		unsigned int de_len;

		if (!bh) {
			bh = sb_bread(inode->i_sb, block);
			if (!bh)
				goto out_noread;
		}
		de = (struct iso_directory_record *) (bh->b_data + offset);
		de_len = *(unsigned char *) de;

		if (de_len == 0) {
			brelse(bh);
			bh = NULL;
			++block;
			offset = 0;
			continue;
		}

		block_saved = block;
		offset_saved = offset;
		offset += de_len;

		/* Make sure we have a full directory entry */
		if (offset >= bufsize) {
			int slop = bufsize - offset + de_len;
			if (!tmpde) {
				tmpde = kmalloc(256, GFP_KERNEL);
				if (!tmpde)
					goto out_nomem;
			}
			memcpy(tmpde, de, slop);
			offset &= bufsize - 1;
			block++;
			brelse(bh);
			bh = NULL;
			if (offset) {
				bh = sb_bread(inode->i_sb, block);
				if (!bh)
					goto out_noread;
				memcpy((void *)tmpde+slop, bh->b_data, offset);
			}
			de = tmpde;
		}

		inode->i_size += isonum_733(de->size);
		if (i == 1) {
			ei->i_next_section_block = block_saved;
			ei->i_next_section_offset = offset_saved;
		}

		more_entries = de->flags[-high_sierra] & 0x80;

		i++;
		if (i > 100)
			goto out_toomany;
	} while (more_entries);
out:
	kfree(tmpde);
	if (bh)
		brelse(bh);
	return 0;

out_nomem:
	if (bh)
		brelse(bh);
	return -ENOMEM;

out_noread:
	printk(KERN_INFO "ISOFS: unable to read i-node block %lu\n", block);
	kfree(tmpde);
	return -EIO;

out_toomany:
	printk(KERN_INFO "%s: More than 100 file sections ?!?, aborting...\n"
		"isofs_read_level3_size: inode=%lu\n",
		__func__, inode->i_ino);
	goto out;
}

static int isofs_read_inode(struct inode *inode, int relocated)
{
	struct super_block *sb = inode->i_sb;
	struct isofs_sb_info *sbi = ISOFS_SB(sb);
	unsigned long bufsize = ISOFS_BUFFER_SIZE(inode);
	unsigned long block;
	int high_sierra = sbi->s_high_sierra;
	struct buffer_head *bh;
	struct iso_directory_record *de;
	struct iso_directory_record *tmpde = NULL;
	unsigned int de_len;
	unsigned long offset;
	struct iso_inode_info *ei = ISOFS_I(inode);
	int ret = -EIO;

	block = ei->i_iget5_block;
	bh = sb_bread(inode->i_sb, block);
	if (!bh)
		goto out_badread;

	offset = ei->i_iget5_offset;

	de = (struct iso_directory_record *) (bh->b_data + offset);
	de_len = *(unsigned char *) de;

	if (offset + de_len > bufsize) {
		int frag1 = bufsize - offset;

		tmpde = kmalloc(de_len, GFP_KERNEL);
		if (!tmpde) {
			ret = -ENOMEM;
			goto fail;
		}
		memcpy(tmpde, bh->b_data + offset, frag1);
		brelse(bh);
		bh = sb_bread(inode->i_sb, ++block);
		if (!bh)
			goto out_badread;
		memcpy((char *)tmpde+frag1, bh->b_data, de_len - frag1);
		de = tmpde;
	}

	inode->i_ino = isofs_get_ino(ei->i_iget5_block,
					ei->i_iget5_offset,
					ISOFS_BUFFER_BITS(inode));

	/* Assume it is a normal-format file unless told otherwise */
	ei->i_file_format = isofs_file_normal;

	if (de->flags[-high_sierra] & 2) {
		if (sbi->s_dmode != ISOFS_INVALID_MODE)
			inode->i_mode = S_IFDIR | sbi->s_dmode;
		else
			inode->i_mode = S_IFDIR | S_IRUGO | S_IXUGO;
		set_nlink(inode, 1);	/*
					 * Set to 1.  We know there are 2, but
					 * the find utility tries to optimize
					 * if it is 2, and it screws up.  It is
					 * easier to give 1 which tells find to
					 * do it the hard way.
					 */
	} else {
		if (sbi->s_fmode != ISOFS_INVALID_MODE) {
			inode->i_mode = S_IFREG | sbi->s_fmode;
		} else {
			/*
			 * Set default permissions: r-x for all.  The disc
			 * could be shared with DOS machines so virtually
			 * anything could be a valid executable.
			 */
			inode->i_mode = S_IFREG | S_IRUGO | S_IXUGO;
		}
		set_nlink(inode, 1);
	}
	inode->i_uid = sbi->s_uid;
	inode->i_gid = sbi->s_gid;
	inode->i_blocks = 0;

	ei->i_format_parm[0] = 0;
	ei->i_format_parm[1] = 0;
	ei->i_format_parm[2] = 0;

	ei->i_section_size = isonum_733(de->size);
	if (de->flags[-high_sierra] & 0x80) {
		ret = isofs_read_level3_size(inode);
		if (ret < 0)
			goto fail;
		ret = -EIO;
	} else {
		ei->i_next_section_block = 0;
		ei->i_next_section_offset = 0;
		inode->i_size = isonum_733(de->size);
	}

	/*
	 * Some dipshit decided to store some other bit of information
	 * in the high byte of the file length.  Truncate size in case
	 * this CDROM was mounted with the cruft option.
	 */

	if (sbi->s_cruft)
		inode->i_size &= 0x00ffffff;

	if (de->interleave[0]) {
		printk(KERN_DEBUG "ISOFS: Interleaved files not (yet) supported.\n");
		inode->i_size = 0;
	}

	/* I have no idea what file_unit_size is used for, so
	   we will flag it for now */
	if (de->file_unit_size[0] != 0) {
		printk(KERN_DEBUG "ISOFS: File unit size != 0 for ISO file (%ld).\n",
			inode->i_ino);
	}

	/* I have no idea what other flag bits are used for, so
	   we will flag it for now */
#ifdef DEBUG
	if((de->flags[-high_sierra] & ~2)!= 0){
		printk(KERN_DEBUG "ISOFS: Unusual flag settings for ISO file "
				"(%ld %x).\n",
			inode->i_ino, de->flags[-high_sierra]);
	}
#endif

	inode->i_mtime.tv_sec =
	inode->i_atime.tv_sec =
	inode->i_ctime.tv_sec = iso_date(de->date, high_sierra);
	inode->i_mtime.tv_nsec =
	inode->i_atime.tv_nsec =
	inode->i_ctime.tv_nsec = 0;

	ei->i_first_extent = (isonum_733(de->extent) +
			isonum_711(de->ext_attr_length));

	/* Set the number of blocks for stat() - should be done before RR */
	inode->i_blocks = (inode->i_size + 511) >> 9;

	/*
	 * Now test for possible Rock Ridge extensions which will override
	 * some of these numbers in the inode structure.
	 */

	if (!high_sierra) {
		parse_rock_ridge_inode(de, inode, relocated);
		/* if we want uid/gid set, override the rock ridge setting */
		if (sbi->s_uid_set)
			inode->i_uid = sbi->s_uid;
		if (sbi->s_gid_set)
			inode->i_gid = sbi->s_gid;
	}
	/* Now set final access rights if overriding rock ridge setting */
	if (S_ISDIR(inode->i_mode) && sbi->s_overriderockperm &&
	    sbi->s_dmode != ISOFS_INVALID_MODE)
		inode->i_mode = S_IFDIR | sbi->s_dmode;
	if (S_ISREG(inode->i_mode) && sbi->s_overriderockperm &&
	    sbi->s_fmode != ISOFS_INVALID_MODE)
		inode->i_mode = S_IFREG | sbi->s_fmode;

	/* Install the inode operations vector */
	if (S_ISREG(inode->i_mode)) {
		inode->i_fop = &generic_ro_fops;
		switch (ei->i_file_format) {
#ifdef CONFIG_ZISOFS
		case isofs_file_compressed:
			inode->i_data.a_ops = &zisofs_aops;
			break;
#endif
		default:
			inode->i_data.a_ops = &isofs_aops;
			break;
		}
	} else if (S_ISDIR(inode->i_mode)) {
		inode->i_op = &isofs_dir_inode_operations;
		inode->i_fop = &isofs_dir_operations;
	} else if (S_ISLNK(inode->i_mode)) {
		inode->i_op = &page_symlink_inode_operations;
		inode_nohighmem(inode);
		inode->i_data.a_ops = &isofs_symlink_aops;
	} else
		/* XXX - parse_rock_ridge_inode() had already set i_rdev. */
		init_special_inode(inode, inode->i_mode, inode->i_rdev);

	ret = 0;
out:
	kfree(tmpde);
	if (bh)
		brelse(bh);
	return ret;

out_badread:
	printk(KERN_WARNING "ISOFS: unable to read i-node block\n");
fail:
	goto out;
}

struct isofs_iget5_callback_data {
	unsigned long block;
	unsigned long offset;
};

static int isofs_iget5_test(struct inode *ino, void *data)
{
	struct iso_inode_info *i = ISOFS_I(ino);
	struct isofs_iget5_callback_data *d =
		(struct isofs_iget5_callback_data*)data;
	return (i->i_iget5_block == d->block)
		&& (i->i_iget5_offset == d->offset);
}

static int isofs_iget5_set(struct inode *ino, void *data)
{
	struct iso_inode_info *i = ISOFS_I(ino);
	struct isofs_iget5_callback_data *d =
		(struct isofs_iget5_callback_data*)data;
	i->i_iget5_block = d->block;
	i->i_iget5_offset = d->offset;
	return 0;
}

/* Store, in the inode's containing structure, the block and block
 * offset that point to the underlying meta-data for the inode.  The
 * code below is otherwise similar to the iget() code in
 * include/linux/fs.h */
struct inode *__isofs_iget(struct super_block *sb,
			   unsigned long block,
			   unsigned long offset,
			   int relocated)
{
	unsigned long hashval;
	struct inode *inode;
	struct isofs_iget5_callback_data data;
	long ret;

	if (offset >= 1ul << sb->s_blocksize_bits)
		return ERR_PTR(-EINVAL);

	data.block = block;
	data.offset = offset;

	hashval = (block << sb->s_blocksize_bits) | offset;

	inode = iget5_locked(sb, hashval, &isofs_iget5_test,
				&isofs_iget5_set, &data);

	if (!inode)
		return ERR_PTR(-ENOMEM);

	if (inode->i_state & I_NEW) {
		ret = isofs_read_inode(inode, relocated);
		if (ret < 0) {
			iget_failed(inode);
			inode = ERR_PTR(ret);
		} else {
			unlock_new_inode(inode);
		}
	}

	return inode;
}

static struct dentry *isofs_mount(struct file_system_type *fs_type,
	int flags, const char *dev_name, void *data)
{
	return mount_bdev(fs_type, flags, dev_name, data, isofs_fill_super);
}

static struct file_system_type iso9660_fs_type = {
	.owner		= THIS_MODULE,
	.name		= "iso9660",
	.mount		= isofs_mount,
	.kill_sb	= kill_block_super,
	.fs_flags	= FS_REQUIRES_DEV,
};
MODULE_ALIAS_FS("iso9660");
MODULE_ALIAS("iso9660");

static int __init init_iso9660_fs(void)
{
	int err = init_inodecache();
	if (err)
		goto out;
#ifdef CONFIG_ZISOFS
	err = zisofs_init();
	if (err)
		goto out1;
#endif
	err = register_filesystem(&iso9660_fs_type);
	if (err)
		goto out2;
	return 0;
out2:
#ifdef CONFIG_ZISOFS
	zisofs_cleanup();
out1:
#endif
	destroy_inodecache();
out:
	return err;
}

static void __exit exit_iso9660_fs(void)
{
        unregister_filesystem(&iso9660_fs_type);
#ifdef CONFIG_ZISOFS
	zisofs_cleanup();
#endif
	destroy_inodecache();
}

module_init(init_iso9660_fs)
module_exit(exit_iso9660_fs)
MODULE_LICENSE("GPL");<|MERGE_RESOLUTION|>--- conflicted
+++ resolved
@@ -514,17 +514,11 @@
 	if (sbi->s_fmode != ISOFS_INVALID_MODE)
 		seq_printf(m, ",fmode=%o", sbi->s_fmode);
 
-<<<<<<< HEAD
-	if (sbi->s_nls_iocharset &&
-	    strcmp(sbi->s_nls_iocharset->charset, CONFIG_NLS_DEFAULT) != 0)
-		seq_printf(m, ",iocharset=%s", sbi->s_nls_iocharset->charset);
-=======
 #ifdef CONFIG_JOLIET
 	if (sbi->s_nls_iocharset &&
 	    strcmp(sbi->s_nls_iocharset->charset, CONFIG_NLS_DEFAULT) != 0)
 		seq_printf(m, ",iocharset=%s", sbi->s_nls_iocharset->charset);
 #endif
->>>>>>> bb176f67
 	return 0;
 }
 
