--- conflicted
+++ resolved
@@ -952,7 +952,6 @@
 			return -EFAULT;
 
 		return ocfs2_info_handle(inode, &info, 0);
-<<<<<<< HEAD
 	case FITRIM:
 	{
 		struct super_block *sb = inode->i_sb;
@@ -976,10 +975,8 @@
 
 		return 0;
 	}
-=======
 	case OCFS2_IOC_MOVE_EXT:
 		return ocfs2_ioctl_move_extents(filp, (void __user *)arg);
->>>>>>> dda54e76
 	default:
 		return -ENOTTY;
 	}
