--- conflicted
+++ resolved
@@ -909,13 +909,8 @@
 	if (transhdrlen &&
 	    length + fragheaderlen <= mtu &&
 	    rt->dst.dev->features & (NETIF_F_HW_CSUM | NETIF_F_IP_CSUM) &&
-<<<<<<< HEAD
 	    (!(flags & MSG_MORE) || cork->gso_size) &&
-	    !exthdrlen)
-=======
-	    !(flags & MSG_MORE) &&
 	    (!exthdrlen || (rt->dst.dev->features & NETIF_F_HW_ESP_TX_CSUM)))
->>>>>>> 565f0fa9
 		csummode = CHECKSUM_PARTIAL;
 
 	cork->length += length;
