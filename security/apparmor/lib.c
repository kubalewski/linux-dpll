/*
 * AppArmor security module
 *
 * This file contains basic common functions used in AppArmor
 *
 * Copyright (C) 1998-2008 Novell/SUSE
 * Copyright 2009-2010 Canonical Ltd.
 *
 * This program is free software; you can redistribute it and/or
 * modify it under the terms of the GNU General Public License as
 * published by the Free Software Foundation, version 2 of the
 * License.
 */

#include <linux/ctype.h>
#include <linux/mm.h>
#include <linux/slab.h>
#include <linux/string.h>
#include <linux/vmalloc.h>

#include "include/audit.h"
#include "include/apparmor.h"
#include "include/lib.h"
#include "include/perms.h"
#include "include/policy.h"

struct aa_perms nullperms;
struct aa_perms allperms = { .allow = ALL_PERMS_MASK,
			     .quiet = ALL_PERMS_MASK,
			     .hide = ALL_PERMS_MASK };

/**
 * aa_split_fqname - split a fqname into a profile and namespace name
 * @fqname: a full qualified name in namespace profile format (NOT NULL)
 * @ns_name: pointer to portion of the string containing the ns name (NOT NULL)
 *
 * Returns: profile name or NULL if one is not specified
 *
 * Split a namespace name from a profile name (see policy.c for naming
 * description).  If a portion of the name is missing it returns NULL for
 * that portion.
 *
 * NOTE: may modify the @fqname string.  The pointers returned point
 *       into the @fqname string.
 */
char *aa_split_fqname(char *fqname, char **ns_name)
{
	char *name = strim(fqname);

	*ns_name = NULL;
	if (name[0] == ':') {
		char *split = strchr(&name[1], ':');
		*ns_name = skip_spaces(&name[1]);
		if (split) {
			/* overwrite ':' with \0 */
			*split++ = 0;
			if (strncmp(split, "//", 2) == 0)
				split += 2;
			name = skip_spaces(split);
		} else
			/* a ns name without a following profile is allowed */
			name = NULL;
	}
	if (name && *name == 0)
		name = NULL;

	return name;
}

/**
 * skipn_spaces - Removes leading whitespace from @str.
 * @str: The string to be stripped.
 *
 * Returns a pointer to the first non-whitespace character in @str.
 * if all whitespace will return NULL
 */

const char *skipn_spaces(const char *str, size_t n)
{
	for (; n && isspace(*str); --n)
		++str;
	if (n)
		return (char *)str;
	return NULL;
}

const char *aa_splitn_fqname(const char *fqname, size_t n, const char **ns_name,
			     size_t *ns_len)
{
	const char *end = fqname + n;
	const char *name = skipn_spaces(fqname, n);

	if (!name)
		return NULL;
	*ns_name = NULL;
	*ns_len = 0;
	if (name[0] == ':') {
		char *split = strnchr(&name[1], end - &name[1], ':');
		*ns_name = skipn_spaces(&name[1], end - &name[1]);
		if (!*ns_name)
			return NULL;
		if (split) {
			*ns_len = split - *ns_name;
			if (*ns_len == 0)
				*ns_name = NULL;
			split++;
			if (end - split > 1 && strncmp(split, "//", 2) == 0)
				split += 2;
			name = skipn_spaces(split, end - split);
		} else {
			/* a ns name without a following profile is allowed */
			name = NULL;
			*ns_len = end - *ns_name;
		}
	}
	if (name && *name == 0)
		name = NULL;

	return name;
}

/**
 * aa_info_message - log a none profile related status message
 * @str: message to log
 */
void aa_info_message(const char *str)
{
	if (audit_enabled) {
		DEFINE_AUDIT_DATA(sa, LSM_AUDIT_DATA_NONE, NULL);

		aad(&sa)->info = str;
		aa_audit_msg(AUDIT_APPARMOR_STATUS, &sa, NULL);
	}
	printk(KERN_INFO "AppArmor: %s\n", str);
}

__counted char *aa_str_alloc(int size, gfp_t gfp)
{
	struct counted_str *str;

	str = kmalloc(sizeof(struct counted_str) + size, gfp);
	if (!str)
		return NULL;

	kref_init(&str->count);
	return str->name;
}

void aa_str_kref(struct kref *kref)
{
	kfree(container_of(kref, struct counted_str, count));
}


const char aa_file_perm_chrs[] = "xwracd         km l     ";
const char *aa_file_perm_names[] = {
	"exec",
	"write",
	"read",
	"append",

	"create",
	"delete",
	"open",
	"rename",

	"setattr",
	"getattr",
	"setcred",
	"getcred",

	"chmod",
	"chown",
	"chgrp",
	"lock",

	"mmap",
	"mprot",
	"link",
	"snapshot",

	"unknown",
	"unknown",
	"unknown",
	"unknown",

	"unknown",
	"unknown",
	"unknown",
	"unknown",

	"stack",
	"change_onexec",
	"change_profile",
	"change_hat",
};

/**
 * aa_perm_mask_to_str - convert a perm mask to its short string
 * @str: character buffer to store string in (at least 10 characters)
 * @mask: permission mask to convert
 */
void aa_perm_mask_to_str(char *str, const char *chrs, u32 mask)
{
	unsigned int i, perm = 1;

	for (i = 0; i < 32; perm <<= 1, i++) {
		if (mask & perm)
			*str++ = chrs[i];
	}
	*str = '\0';
}

<<<<<<< HEAD
void aa_audit_perm_names(struct audit_buffer *ab, const char **names, u32 mask)
=======
void aa_audit_perm_names(struct audit_buffer *ab, const char * const *names,
			 u32 mask)
>>>>>>> bb176f67
{
	const char *fmt = "%s";
	unsigned int i, perm = 1;
	bool prev = false;

	for (i = 0; i < 32; perm <<= 1, i++) {
		if (mask & perm) {
			audit_log_format(ab, fmt, names[i]);
			if (!prev) {
				prev = true;
				fmt = " %s";
			}
		}
	}
}

void aa_audit_perm_mask(struct audit_buffer *ab, u32 mask, const char *chrs,
<<<<<<< HEAD
			u32 chrsmask, const char **names, u32 namesmask)
=======
			u32 chrsmask, const char * const *names, u32 namesmask)
>>>>>>> bb176f67
{
	char str[33];

	audit_log_format(ab, "\"");
	if ((mask & chrsmask) && chrs) {
		aa_perm_mask_to_str(str, chrs, mask & chrsmask);
		mask &= ~chrsmask;
		audit_log_format(ab, "%s", str);
		if (mask & namesmask)
			audit_log_format(ab, " ");
	}
	if ((mask & namesmask) && names)
		aa_audit_perm_names(ab, names, mask & namesmask);
	audit_log_format(ab, "\"");
}

/**
 * aa_audit_perms_cb - generic callback fn for auditing perms
 * @ab: audit buffer (NOT NULL)
 * @va: audit struct to audit values of (NOT NULL)
 */
static void aa_audit_perms_cb(struct audit_buffer *ab, void *va)
{
	struct common_audit_data *sa = va;

	if (aad(sa)->request) {
		audit_log_format(ab, " requested_mask=");
		aa_audit_perm_mask(ab, aad(sa)->request, aa_file_perm_chrs,
				   PERMS_CHRS_MASK, aa_file_perm_names,
				   PERMS_NAMES_MASK);
	}
	if (aad(sa)->denied) {
		audit_log_format(ab, "denied_mask=");
		aa_audit_perm_mask(ab, aad(sa)->denied, aa_file_perm_chrs,
				   PERMS_CHRS_MASK, aa_file_perm_names,
				   PERMS_NAMES_MASK);
	}
	audit_log_format(ab, " peer=");
	aa_label_xaudit(ab, labels_ns(aad(sa)->label), aad(sa)->peer,
				      FLAGS_NONE, GFP_ATOMIC);
}

/**
 * aa_apply_modes_to_perms - apply namespace and profile flags to perms
 * @profile: that perms where computed from
 * @perms: perms to apply mode modifiers to
 *
 * TODO: split into profile and ns based flags for when accumulating perms
 */
void aa_apply_modes_to_perms(struct aa_profile *profile, struct aa_perms *perms)
{
	switch (AUDIT_MODE(profile)) {
	case AUDIT_ALL:
		perms->audit = ALL_PERMS_MASK;
		/* fall through */
	case AUDIT_NOQUIET:
		perms->quiet = 0;
		break;
	case AUDIT_QUIET:
		perms->audit = 0;
		/* fall through */
	case AUDIT_QUIET_DENIED:
		perms->quiet = ALL_PERMS_MASK;
		break;
	}

	if (KILL_MODE(profile))
		perms->kill = ALL_PERMS_MASK;
	else if (COMPLAIN_MODE(profile))
		perms->complain = ALL_PERMS_MASK;
/*
 *  TODO:
 *	else if (PROMPT_MODE(profile))
 *		perms->prompt = ALL_PERMS_MASK;
 */
}

static u32 map_other(u32 x)
{
	return ((x & 0x3) << 8) |	/* SETATTR/GETATTR */
		((x & 0x1c) << 18) |	/* ACCEPT/BIND/LISTEN */
		((x & 0x60) << 19);	/* SETOPT/GETOPT */
}

void aa_compute_perms(struct aa_dfa *dfa, unsigned int state,
		      struct aa_perms *perms)
{
	perms->deny = 0;
	perms->kill = perms->stop = 0;
	perms->complain = perms->cond = 0;
	perms->hide = 0;
	perms->prompt = 0;
	perms->allow = dfa_user_allow(dfa, state);
	perms->audit = dfa_user_audit(dfa, state);
	perms->quiet = dfa_user_quiet(dfa, state);

	/* for v5 perm mapping in the policydb, the other set is used
	 * to extend the general perm set
	 */
	perms->allow |= map_other(dfa_other_allow(dfa, state));
	perms->audit |= map_other(dfa_other_audit(dfa, state));
	perms->quiet |= map_other(dfa_other_quiet(dfa, state));
//	perms->xindex = dfa_user_xindex(dfa, state);
}

/**
 * aa_perms_accum_raw - accumulate perms with out masking off overlapping perms
 * @accum - perms struct to accumulate into
 * @addend - perms struct to add to @accum
 */
void aa_perms_accum_raw(struct aa_perms *accum, struct aa_perms *addend)
{
	accum->deny |= addend->deny;
	accum->allow &= addend->allow & ~addend->deny;
	accum->audit |= addend->audit & addend->allow;
	accum->quiet &= addend->quiet & ~addend->allow;
	accum->kill |= addend->kill & ~addend->allow;
	accum->stop |= addend->stop & ~addend->allow;
	accum->complain |= addend->complain & ~addend->allow & ~addend->deny;
	accum->cond |= addend->cond & ~addend->allow & ~addend->deny;
	accum->hide &= addend->hide & ~addend->allow;
	accum->prompt |= addend->prompt & ~addend->allow & ~addend->deny;
}

/**
 * aa_perms_accum - accumulate perms, masking off overlapping perms
 * @accum - perms struct to accumulate into
 * @addend - perms struct to add to @accum
 */
void aa_perms_accum(struct aa_perms *accum, struct aa_perms *addend)
{
	accum->deny |= addend->deny;
	accum->allow &= addend->allow & ~accum->deny;
	accum->audit |= addend->audit & accum->allow;
	accum->quiet &= addend->quiet & ~accum->allow;
	accum->kill |= addend->kill & ~accum->allow;
	accum->stop |= addend->stop & ~accum->allow;
	accum->complain |= addend->complain & ~accum->allow & ~accum->deny;
	accum->cond |= addend->cond & ~accum->allow & ~accum->deny;
	accum->hide &= addend->hide & ~accum->allow;
	accum->prompt |= addend->prompt & ~accum->allow & ~accum->deny;
}

void aa_profile_match_label(struct aa_profile *profile, struct aa_label *label,
			    int type, u32 request, struct aa_perms *perms)
{
	/* TODO: doesn't yet handle extended types */
	unsigned int state;

	state = aa_dfa_next(profile->policy.dfa,
			    profile->policy.start[AA_CLASS_LABEL],
			    type);
	aa_label_match(profile, label, state, false, request, perms);
}


/* currently unused */
int aa_profile_label_perm(struct aa_profile *profile, struct aa_profile *target,
			  u32 request, int type, u32 *deny,
			  struct common_audit_data *sa)
{
	struct aa_perms perms;

	aad(sa)->label = &profile->label;
	aad(sa)->peer = &target->label;
	aad(sa)->request = request;

	aa_profile_match_label(profile, &target->label, type, request, &perms);
	aa_apply_modes_to_perms(profile, &perms);
	*deny |= request & perms.deny;
	return aa_check_perms(profile, &perms, request, sa, aa_audit_perms_cb);
}

/**
 * aa_check_perms - do audit mode selection based on perms set
 * @profile: profile being checked
 * @perms: perms computed for the request
 * @request: requested perms
 * @deny: Returns: explicit deny set
 * @sa: initialized audit structure (MAY BE NULL if not auditing)
 * @cb: callback fn for tpye specific fields (MAY BE NULL)
 *
 * Returns: 0 if permission else error code
 *
 * Note: profile audit modes need to be set before calling by setting the
 *       perm masks appropriately.
 *
 *       If not auditing then complain mode is not enabled and the
 *       error code will indicate whether there was an explicit deny
 *	 with a positive value.
 */
int aa_check_perms(struct aa_profile *profile, struct aa_perms *perms,
		   u32 request, struct common_audit_data *sa,
		   void (*cb)(struct audit_buffer *, void *))
{
	int type, error;
	bool stop = false;
	u32 denied = request & (~perms->allow | perms->deny);

	if (likely(!denied)) {
		/* mask off perms that are not being force audited */
		request &= perms->audit;
		if (!request || !sa)
			return 0;

		type = AUDIT_APPARMOR_AUDIT;
		error = 0;
	} else {
		error = -EACCES;

		if (denied & perms->kill)
			type = AUDIT_APPARMOR_KILL;
		else if (denied == (denied & perms->complain))
			type = AUDIT_APPARMOR_ALLOWED;
		else
			type = AUDIT_APPARMOR_DENIED;

		if (denied & perms->stop)
			stop = true;
		if (denied == (denied & perms->hide))
			error = -ENOENT;

		denied &= ~perms->quiet;
		if (!sa || !denied)
			return error;
	}

	if (sa) {
		aad(sa)->label = &profile->label;
		aad(sa)->request = request;
		aad(sa)->denied = denied;
		aad(sa)->error = error;
		aa_audit_msg(type, sa, cb);
	}

	if (type == AUDIT_APPARMOR_ALLOWED)
		error = 0;

	return error;
}


/**
 * aa_policy_init - initialize a policy structure
 * @policy: policy to initialize  (NOT NULL)
 * @prefix: prefix name if any is required.  (MAYBE NULL)
 * @name: name of the policy, init will make a copy of it  (NOT NULL)
 * @gfp: allocation mode
 *
 * Note: this fn creates a copy of strings passed in
 *
 * Returns: true if policy init successful
 */
bool aa_policy_init(struct aa_policy *policy, const char *prefix,
		    const char *name, gfp_t gfp)
{
	char *hname;

	/* freed by policy_free */
	if (prefix) {
		hname = aa_str_alloc(strlen(prefix) + strlen(name) + 3, gfp);
		if (hname)
			sprintf(hname, "%s//%s", prefix, name);
	} else {
		hname = aa_str_alloc(strlen(name) + 1, gfp);
		if (hname)
			strcpy(hname, name);
	}
	if (!hname)
		return false;
	policy->hname = hname;
	/* base.name is a substring of fqname */
	policy->name = basename(policy->hname);
	INIT_LIST_HEAD(&policy->list);
	INIT_LIST_HEAD(&policy->profiles);

	return true;
}

/**
 * aa_policy_destroy - free the elements referenced by @policy
 * @policy: policy that is to have its elements freed  (NOT NULL)
 */
void aa_policy_destroy(struct aa_policy *policy)
{
	AA_BUG(on_list_rcu(&policy->profiles));
	AA_BUG(on_list_rcu(&policy->list));

	/* don't free name as its a subset of hname */
	aa_put_str(policy->hname);
}<|MERGE_RESOLUTION|>--- conflicted
+++ resolved
@@ -211,12 +211,8 @@
 	*str = '\0';
 }
 
-<<<<<<< HEAD
-void aa_audit_perm_names(struct audit_buffer *ab, const char **names, u32 mask)
-=======
 void aa_audit_perm_names(struct audit_buffer *ab, const char * const *names,
 			 u32 mask)
->>>>>>> bb176f67
 {
 	const char *fmt = "%s";
 	unsigned int i, perm = 1;
@@ -234,11 +230,7 @@
 }
 
 void aa_audit_perm_mask(struct audit_buffer *ab, u32 mask, const char *chrs,
-<<<<<<< HEAD
-			u32 chrsmask, const char **names, u32 namesmask)
-=======
 			u32 chrsmask, const char * const *names, u32 namesmask)
->>>>>>> bb176f67
 {
 	char str[33];
 
