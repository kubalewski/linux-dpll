--- conflicted
+++ resolved
@@ -1799,11 +1799,7 @@
 	SND_PCI_QUIRK(PCI_VENDOR_ID_HP, 0x30f2,
 		      "HP dv5", STAC_HP_M4),
 	SND_PCI_QUIRK(PCI_VENDOR_ID_HP, 0x30f4,
-<<<<<<< HEAD
-		      "HP dv7", STAC_HP_M4),
-=======
 		      "HP dv7", STAC_HP_DV5),
->>>>>>> cb065c06
 	SND_PCI_QUIRK(PCI_VENDOR_ID_HP, 0x30f7,
 		      "HP dv4", STAC_HP_DV5),
 	SND_PCI_QUIRK(PCI_VENDOR_ID_HP, 0x30fc,
